# main_3tabs_template.py — One-page, 3-tab Shiny app template
# -----------------------------------------------------------------------------
# How to use
# 1) Keep your current app1.py, app2.py, app3.py open for reference.
# 2) In each TAB_* section below, paste the corresponding UI pieces and server
#    logic from your original files. The template already reserves the same
#    output/input IDs so you can drop code in with minimal changes.
# 3) Put every static asset (folium HTMLs, icons, etc.) into ./www .
# 4) Run:  shiny run --reload main_3tabs_template.py
# -----------------------------------------------------------------------------

from __future__ import annotations
from pathlib import Path
import os, re, json

import numpy as np
import pandas as pd
import geopandas as gpd
import folium
from folium.plugins import MarkerCluster, MiniMap, Fullscreen
from branca.colormap import LinearColormap
from math import radians
from shinywidgets import output_widget, render_widget
from html import escape

import matplotlib
import matplotlib.pyplot as plt
from matplotlib import font_manager
import seaborn as sns

import plotly.express as px
import plotly.graph_objects as go

from shiny import App, ui, render, reactive, module

# === App-level static dir (shared by all tabs) ===
APP_DIR = Path(__file__).parent
APP_WWW = APP_DIR / "www"
APP_WWW.mkdir(exist_ok=True)

# === Global CSS (shared) ===
GLOBAL_CSS = """
.container-fluid { max-width: 100% !important; }
.card { width: 100% !important; }
/* A subtle helper card look */
.app-note { background:#fafafa; border:1px dashed #cbd5e1; border-radius:12px; padding:10px; }
"""

# =============================================================================
# TAB 1 — app1: 클러스터 대시보드 (지도 + 레이더 + 테이블)
# =============================================================================
# ---- Data load (T1_) ----
try:
    T1_DF = pd.read_csv('./data/클러스터포함_전체.csv', encoding='utf-8-sig')
except UnicodeDecodeError:
    T1_DF = pd.read_csv('./data/클러스터포함_전체.csv', encoding='cp949')

try:
    T1_GDF = gpd.read_file('./data/대구_행정동_군위포함.shp', encoding='utf-8')
    T1_GDF = T1_GDF.to_crs(epsg=4326)
    T1_BOUNDARY = json.loads(T1_GDF.to_json())
except Exception as e:
    print(f"[Tab1] GeoJSON load failed: {e}")
    T1_BOUNDARY = None

T1_DF['은행id'] = pd.to_numeric(T1_DF.get('은행id'), errors='coerce')
T1_DF['정책제안클러스터'] = pd.to_numeric(T1_DF.get('정책제안클러스터'), errors='coerce')

T1_CLUSTER_NAMES = {
    0: "교통·복지 취약 고령지역 지점",
    5: "교통우수 초고령지역 지점",
    6: "교통·복지 우수 고령밀집지역 지점",
}
T1_CLUSTER_COLORS = {
    0: {'line': 'blue',  'fill': 'rgba(0, 0, 255, 0.1)'},
    5: {'line': 'green', 'fill': 'rgba(0, 128, 0, 0.1)'},
    6: {'line': 'red',   'fill': 'rgba(255, 0, 0, 0.1)'}
}

T1_METRICS = ["교통스코어", "복지스코어", "고령인구비율", "지점당인구수"]
for _c in T1_METRICS:
    T1_DF[_c] = pd.to_numeric(T1_DF.get(_c), errors='coerce')

T1_QUARTILES: dict[str, dict[str, float]] = {}
for _m in T1_METRICS:
    _s = T1_DF[_m].dropna().astype(float).values
    if len(_s) == 0:
        T1_QUARTILES[_m] = {"Q1": 0.0, "Q2": 0.0, "Q3": 1.0}
        continue
    _q1 = float(np.quantile(_s, 0.25))
    _q2 = float(np.quantile(_s, 0.50))
    _q3 = float(np.quantile(_s, 0.75)) or 1e-9
    T1_QUARTILES[_m] = {"Q1": _q1, "Q2": _q2, "Q3": _q3}

T1_Q1_BAR = float(np.mean([T1_QUARTILES[m]["Q1"]/T1_QUARTILES[m]["Q3"] for m in T1_METRICS]))
T1_Q2_BAR = float(np.mean([T1_QUARTILES[m]["Q2"]/T1_QUARTILES[m]["Q3"] for m in T1_METRICS]))
T1_Q3_BAR = 1.0

T1_CLUSTER_MEANS = T1_DF.groupby('클러스터')[T1_METRICS].mean(numeric_only=True)

def T1_normalize_row_to_q3(row: pd.Series) -> list[float]:
    vals: list[float] = []
    for _m in T1_METRICS:
        _v = row.get(_m)
        _q3 = T1_QUARTILES[_m]["Q3"]
        vals.append(min(max(float(_v)/_q3, 0.0), 1.0) if pd.notna(_v) else T1_QUARTILES[_m]["Q2"]/_q3)
    return vals

def T1_make_square_radar(cluster_ids: list[int]) -> go.Figure:
    fig = go.Figure()
    # Q-rings
    fig.add_trace(go.Scatterpolar(r=[T1_Q3_BAR]*361, theta=np.linspace(0,360,361), mode="lines",
                                  line=dict(color="darkgrey", width=2.5, dash='dot'), name="Q3", legendgroup="1"))
    fig.add_trace(go.Scatterpolar(r=[T1_Q1_BAR]*361, theta=np.linspace(0,360,361), mode="lines",
                                  line=dict(color="grey", width=2, dash="dash"), name="Q1", legendgroup="1"))
    fig.add_trace(go.Scatterpolar(r=[T1_Q2_BAR]*361, theta=np.linspace(0,360,361), mode="lines",
                                  line=dict(color="dimgray", width=3.0), name="Median", legendgroup="1"))

    angles = np.linspace(0, 360, len(T1_METRICS), endpoint=False).tolist()
    angles_closed = angles + [angles[0]]

    for cid in cluster_ids:
        if cid not in T1_CLUSTER_MEANS.index:
            continue
        v01 = T1_normalize_row_to_q3(T1_CLUSTER_MEANS.loc[cid])
        r_vals = v01 + [v01[0]]
        colors = T1_CLUSTER_COLORS.get(cid, {'line':'gray','fill':'rgba(128,128,128,0.1)'})
        fig.add_trace(go.Scatterpolar(
            r=r_vals, theta=angles_closed, mode="lines+markers",
            line=dict(width=2, color=colors['line']), marker=dict(size=6, color=colors['line']),
            name=T1_CLUSTER_NAMES.get(cid, str(cid)), fill="toself", fillcolor=colors['fill'], legendgroup="2"
        ))

    fig.update_polars(radialaxis=dict(range=[0,1], showline=False, ticks="", showticklabels=False,
                                      showgrid=True, gridcolor="rgba(0,0,0,0.2)"),
                      angularaxis=dict(direction="clockwise", rotation=90, tickmode="array",
                                       tickvals=angles, ticktext=T1_METRICS), gridshape="linear")
    fig.update_layout(legend=dict(orientation="h", yanchor="bottom", y=-0.3, xanchor="center", x=0.5,
                                  traceorder="grouped"), margin=dict(l=0,r=150,t=50,b=100), height=480,
                     paper_bgcolor='rgba(0,0,0,0)', plot_bgcolor='rgba(0,0,0,0)', font=dict(color="black"))
    return fig

@module.ui
def tab_app1_ui():
    return ui.page_fluid(
        ui.tags.style(GLOBAL_CSS),
        # Bootstrap Icons (아이콘)
        ui.head_content(
            ui.tags.link(
                rel="stylesheet",
                href="https://cdn.jsdelivr.net/npm/bootstrap-icons@1.10.5/font/bootstrap-icons.css"
            ),
            ui.tags.style(".btn-group { display: flex; gap: 10px; margin-top: 10px; margin-bottom: 10px; } .color-box { display: inline-block; width: 12px; height: 12px; margin-right: 8px; vertical-align: middle; border: 1px solid #ccc; } .shiny-input-checkboxgroup .shiny-input-container { display: flex; flex-direction: column; } .checkbox { display: flex; align-items: center; } .checkbox label { flex-grow: 1; }")
        ),
        ui.layout_sidebar(
            ui.sidebar(
                ui.div(
                    ui.input_action_button("select_all", "모두선택", class_="btn-sm btn-outline-primary"),
                    ui.input_action_button("deselect_all", "모두해제", class_="btn-sm btn-outline-secondary"),
                    class_="btn-group"
                ),
                ui.input_checkbox_group(
                    "selected_clusters", "", # 제목 제거
                    {
                        "0": ui.span(
                            ui.HTML(f'<span class="color-box" style="background-color: blue;"></span> {T1_CLUSTER_NAMES[0]}'),
                            ui.tooltip(ui.tags.i(class_="bi bi-question-circle-fill ms-2"), ui.HTML("교통 불편<br>노인복지 시너지 낮음<br>고령비율 높음"), placement="right")
                        ),
                        "5": ui.span(
                            ui.HTML(f'<span class="color-box" style="background-color: green;"></span> {T1_CLUSTER_NAMES[5]}'),
                            ui.tooltip(ui.tags.i(class_="bi bi-question-circle-fill ms-2"), ui.HTML("노인복지 시너지 중간<br>교통 좋음<br>고령비율 매우 높음"), placement="right")
                        ),
                        "6": ui.span(
                            ui.HTML(f'<span class="color-box" style="background-color: red;"></span> {T1_CLUSTER_NAMES[6]}'),
                            ui.tooltip(ui.tags.i(class_="bi bi-question-circle-fill ms-2"), ui.HTML("노인복지, 교통 둘다 좋은편<br>고령비율 높음<br>지점당 인구수 높음"), placement="right")
                        ),
                    },
                    selected=[], inline=False
                ),
                # === 추가된 적용 버튼 ===
                ui.input_action_button(
                    "apply_filters", 
                    "적용", 
                    style="padding: 8px 14px; border-radius: 8px; font-weight: 600; color: #fff; border: none; box-shadow: 0 1px 2px rgba(0, 0, 0, .08); min-width: 86px; background: #10b981; width: 100% !important;"
                ),
                # =======================
                ui.hr(), # 구분선 추가
                ui.input_switch("policy_switch", "정책 제안만 보기", value=False),
                ui.input_action_button("show_policy", "정책 설명", class_="btn-sm btn-info w-100 mt-2"),
                width="350px", open="always"
            ),
            ui.div(
                ui.row(
                    ui.column(7,
                        ui.card(ui.card_header("은행 지점 지도"), ui.output_ui("map_widget"), style="height: 60vh;")
                    ),
                    ui.column(5,
                        ui.card(
                            ui.card_header("특징 비교"),
                            output_widget("radar_chart"),
                            style="height: 60vh;"
                        )
                    )
                ),
                ui.card(
                    ui.card_header("데이터 테이블", ui.download_button("download_csv", "CSV 저장",
                                        class_="btn-sm btn-outline-primary float-end")),
                    ui.output_data_frame("data_table")
                ),
                ui.download_button("download_map", "지도 저장 (HTML)", class_="btn-primary w-100 mt-3")
            )
        )
    )

@module.server
def tab_app1_server(input, output, session):
    # '적용' 버튼을 눌렀을 때의 선택값을 저장할 반응형 값
    # 초기값은 모두 선택된 상태로 설정
    applied_selected_clusters = reactive.Value(["0", "5", "6"])
    T1_CURRENT_MAP = reactive.Value(None)
    
    @reactive.Effect
    @reactive.event(input.select_all)
    def _sel_all():
        ui.update_checkbox_group("selected_clusters", selected=["0","5","6"])

    @reactive.Effect
    @reactive.event(input.deselect_all)
    def _desel_all():
        ui.update_checkbox_group("selected_clusters", selected=[])

    # === '적용' 버튼 클릭 이벤트 처리 ===
    @reactive.Effect
    @reactive.event(input.apply_filters)
    def _apply_filters():
        # 현재 체크박스의 선택값을 applied_selected_clusters에 저장
        applied_selected_clusters.set(input.selected_clusters())
    # ===================================
        
    @reactive.Effect
    @reactive.event(input.show_policy)
    def _show_policy():
        m = ui.modal(
            ui.h5(T1_CLUSTER_NAMES[0]),
            ui.p(ui.HTML('<b>찾아가는 금융서비스 시행 지점 제안</b><br>취지: 도내 시외지역 및 복지관 이용 어르신들의 금융편의\
<br>제안: 외곽지역(군위군, 달성군) 지점들을 <span style="background-color: rgba(0,0,255,0.2);">찾아가는 금융서비스</span> 거점으로 선정')),
            ui.h5(T1_CLUSTER_NAMES[5]),
            ui.p(ui.HTML("<b>시니어 금융코너 확장 전략 실행에 최적</b><br>복지 시너지 강화를 위해, <span style='background-color: rgba(0,128,0,0.2);'>디지털 금융 교육존 및 은행 공동 커뮤니티 센터</span> 등 운영 가능")),
            ui.h5(T1_CLUSTER_NAMES[6]),
            ui.p(ui.HTML("<b>신규 점포 수요 및 시너지, 접근성 우수</b><br><span style='background-color: rgba(255,0,0,0.2);'>'시니어 특화점포 개설'</span>에 가장 최적의 군집으로 선정\
<br><span style='display: inline-block; width: 12px; height: 12px; background-color: yellow; border-radius: 50%; border: 1px solid #ccc; margin-right: 5px;'></span>대구 시니어특화점포 : iM뱅크 대봉브라보점")),
            title="정책 제안 상세 설명", easy_close=True, footer=ui.modal_button("닫기")
        )
        ui.modal_show(m)

    # === 데이터 필터링 로직 수정 ===
    @reactive.Calc
    def T1_filtered_df_full():
        base_df = T1_DF[T1_DF['클러스터'].isin([0,5,6])]
        
        # input.selected_clusters() 대신 applied_selected_clusters.get() 사용
        current_selection = applied_selected_clusters.get()
        if not current_selection:
            return base_df
        
        selected = [int(c) for c in current_selection]
        filtered = T1_DF[T1_DF['클러스터'].isin(selected)].copy()
        
        if input.policy_switch():
            filtered = filtered[filtered['정책제안클러스터'] == filtered['클러스터']]
        return filtered
    # ===============================

    @output
    @render.ui
    def map_widget():
        map_data = T1_filtered_df_full()
        _map = folium.Map(location=[35.8714, 128.6014], zoom_start=11, tiles="cartodbpositron")
        if T1_BOUNDARY:
            tooltip = folium.GeoJsonTooltip(fields=['ADM_DR_NM'], aliases=[''],
                                    style=('background-color: white; color: black; font-family: sans-serif; font-size: 10px; padding: 5px;'))
            folium.GeoJson(T1_BOUNDARY, style_function=lambda x: {'color': '#808080','weight':1.0,'fillOpacity':0,'opacity':0.7},
                            tooltip=tooltip).add_to(_map)
        if not map_data.empty:
            for _, row in map_data.iterrows():
                color = 'yellow' if row.get('은행id') == 31 else T1_CLUSTER_COLORS.get(row.get('클러스터'), {'line':'#888'})['line']
                tooltip_text = f"{row.get('은행','-')}<br>{row.get('지점명','-')}<br>{row.get('읍면동','-')}"
                folium.Circle(location=[row['위도'], row['경도']], radius=500, color=color, fill=True,
                                fill_color=color, fill_opacity=0.15).add_to(_map)
                folium.CircleMarker(location=[row['위도'], row['경도']], radius=4, color=color, fill=True,
                                        fill_color=color, fill_opacity=0.8, tooltip=tooltip_text).add_to(_map)
        T1_CURRENT_MAP.set(_map)
        return ui.HTML(_map._repr_html_())

    @output
    @render_widget
    def radar_chart():
        # input.selected_clusters() 대신 applied_selected_clusters.get() 사용
        current_selection = applied_selected_clusters.get()
        if not current_selection:
            fig = go.Figure().update_layout(
                height=400,
                paper_bgcolor='rgba(0,0,0,0)',
                plot_bgcolor='rgba(0,0,0,0)',
                annotations=[dict(text="클러스터를 선택하고 '적용'을 누르세요.", showarrow=False, font=dict(size=16, color="grey"))]
            )
            return fig
        cids = [int(c) for c in current_selection]
        return T1_make_square_radar(cids)

    @output
    @render.data_frame
    def data_table():
        cols = ['은행','지점명','주소','구군','읍면동','복지스코어','교통스코어','고령인구비율','지점당인구수']
        data = T1_filtered_df_full()
        return data[[c for c in cols if c in data.columns]]

    @session.download(filename="filtered_data.csv")
    def download_csv():
        cols = ['은행','지점명','주소','구군','읍면동','복지스코어','교통스코어','고령인구비율','지점당인구수']
        data = T1_filtered_df_full()
        yield data[[c for c in cols if c in data.columns]].to_csv(index=False, encoding='utf-8-sig')

    @session.download(filename="daegu_bank_map.html")
    def download_map():
        _map = T1_CURRENT_MAP.get()
        if _map is None: # 맵이 아직 생성되지 않았을 경우를 대비
            return
        temp_file = APP_DIR / "temp_map.html"
        _map.save(str(temp_file))
        with open(temp_file, "rb") as f:
            yield f.read()


# -----------------------------------------------------------------------------
# TAB 2 — Clone of app2.py (교통/복지 스코어 맵 + Top5 막대)
# -----------------------------------------------------------------------------

# ====== Matplotlib/Seaborn 기본 스타일 + 한글 폰트 설정 ======
sns.set_theme(style="whitegrid")

def _set_korean_font():
    candidates = [
        "Malgun Gothic",     # Windows
        "AppleGothic",       # macOS
        "NanumGothic",       # Linux
        "Noto Sans CJK KR",  # Google Noto
        "Noto Sans KR",
        "DejaVu Sans"
    ]
    avail = {f.name for f in font_manager.fontManager.ttflist}
    for name in candidates:
        if name in avail:
            plt.rcParams["font.family"] = name
            break
    plt.rcParams["axes.unicode_minus"] = False

_set_korean_font()

# =========================
# 0) 파일 경로 설정
# =========================
BANKS_FILE          = "./data/통합추가.csv"
SENIOR_CENTER_FILE  = "./data/노인복지센터.csv"
SENIOR_HALL_FILE    = "./data/대구_경로당_구군동추가.csv"
BUS_FILE            = "./data/대구_버스정류소_필터.csv"
SUBWAY_FILE         = "./data/대구_지하철_주소_좌표추가.csv"

# 시각화 파라미터
CENTER_DAEGU = (35.8714, 128.6014)
RADIUS_BANK  = 4.0
RADIUS_INFRA = RADIUS_BANK * 0.90
OP_FILL_INFRA = 0.50
OP_LINE_INFRA = 0.80
MAX_BUS_POINTS = 8000
MAX_SUB_POINTS = 3000
H500_M = 500.0

IR_REVERSE = False  # 값↑ → 더 ‘빨강’

# =========================
# 1) 유틸
# =========================
def read_csv_safe(path):
    for enc in ["utf-8-sig", "utf-8", "cp949", "euc-kr"]:
        try:
            return pd.read_csv(path, encoding=enc)
        except Exception:
            continue
    return pd.read_csv(path)

LAT_CANDS = ["위도","lat","latitude","LAT","Latitude"]
LON_CANDS = ["경도","lon","lng","longitude","LON","Longitude"]
BANK_NAME_CANDS = ["은행","은행명","bank","bank_name"]
BRANCH_CANDS    = ["지점명","점포명","branch","branch_name","점명"]
ADDR_CANDS      = ["주소","도로명주소","address","addr"]

# 복지/교통 지표
HALL_CNT_CANDS      = ["반경500m_경로당수","경로당수","hall_count","count_hall_500m"]
CENTER_CNT_CANDS    = ["반경500m_노인복지회관수","노인복지회관수","center_count","count_center_500m"]
WELFARE_SCORE_CANDS = ["복지스코어","welfare_score","score_welfare"]

BUS_COUNT_CANDS     = ["반경500m_버스정류장수","버스정류장수","bus_count_500m"]
SUBWAY_COUNT_CANDS  = ["반경500m_지하철역수","지하철역수","subway_count_500m"]
ROUTES_SUM_CANDS    = ["반경500m_경유노선합","경유노선합","반경500m_버스_sqrt(경유노선수)_합","bus_routes_sqrt_sum_500m"]
TRAFFIC_SCORE_CANDS = ["교통스코어","traffic_score","교통_스코어"]

# 행정동 컬럼은 '읍면동'으로 고정(요청사항)
ADMIN_COL = "읍면동"

def find_col(df, candidates, required=True, label=""):
    for c in candidates:
        if c in df.columns:
            return c
    if required:
        raise KeyError(f"'{label}' 컬럼 후보 {candidates} 중 발견되지 않았습니다.")
    return None

def series_minmax_num(s):
    v = pd.to_numeric(s, errors="coerce")
    vmin = float(np.nanmin(v)) if np.isfinite(v).any() else 0.0
    vmax = float(np.nanmax(v)) if np.isfinite(v).any() else 1.0
    if vmin == vmax:
        vmax = vmin + 1e-9
    return vmin, vmax

def ir_color(cm, val, vmin, vmax, reverse=False, alpha_when_nan="#999999"):
    if pd.isna(val):
        return alpha_when_nan
    x = float(val)
    if reverse:
        x = vmin + (vmax - (x - vmin))
    x = min(max(x, vmin), vmax)
    return cm(x)

def pick_coords_center(df, lat_c, lon_c):
    try:
        lat0 = float(df[lat_c].astype(float).mean())
        lon0 = float(df[lon_c].astype(float).mean())
        if np.isfinite(lat0) and np.isfinite(lon0):
            return (lat0, lon0)
    except Exception:
        pass
    return CENTER_DAEGU

EARTH_R = 6371000.0  # m
def haversine_vec(lat1, lon1, lat2_vec, lon2_vec):
    lat1, lon1 = radians(lat1), radians(lon1)
    lat2 = np.radians(lat2_vec); lon2 = np.radians(lon2_vec)
    dlat = lat2 - lat1; dlon = lon2 - lon1
    a = np.sin(dlat/2.0)**2 + np.cos(lat1)*np.cos(lat2)*np.sin(dlon/2.0)**2
    return EARTH_R * (2 * np.arcsin(np.sqrt(a)))

def filter_points_within_radius(points_df, p_lat, p_lon, banks_xy, radius_m=H500_M):
    if len(points_df) == 0 or len(banks_xy[0]) == 0:
        return points_df.iloc[0:0].copy()
    lat_arr = points_df[p_lat].to_numpy(dtype=float, copy=False)
    lon_arr = points_df[p_lon].to_numpy(dtype=float, copy=False)
    keep_mask = np.zeros(len(points_df), dtype=bool)
    for bl, bo in zip(banks_xy[0], banks_xy[1]):
        d = haversine_vec(bl, bo, lat_arr, lon_arr)
        keep_mask |= (d <= radius_m)
        if keep_mask.all():
            break
    return points_df[keep_mask].copy()

def percentile_filter(df, score_col, lo_pct, hi_pct):
    s = pd.to_numeric(df[score_col], errors="coerce")
    lo_v = np.nanpercentile(s, lo_pct) if np.isfinite(s).any() else -np.inf
    hi_v = np.nanpercentile(s, hi_pct) if np.isfinite(s).any() else np.inf
    return df[(s >= lo_v) & (s <= hi_v)]

def discrete_legend_html(title: str, vmin: float, vmax: float, cm, reverse: bool, n_bins: int = 5) -> str:
    bins = np.linspace(vmin, vmax, n_bins + 1)
    items = []
    for i in range(n_bins):
        a, b = bins[i], bins[i+1]
        mid = (a + b) / 2.0
        color = ir_color(cm, mid, vmin, vmax, reverse=reverse)
        items.append(
            f"""
            <div style="display:flex; align-items:center; margin:2px 8px;">
              <div style="width:22px; height:12px; background:{color}; border:1px solid #888; margin-right:6px;"></div>
              <div style="font-size:12px; color:#222;">{a:.3f} – {b:.3f}</div>
            </div>
            """
        )
    return f"""
    <div style="margin-top:6px; padding:8px 10px; border:1px solid #ddd; border-radius:8px; background:#fff;">
      <div style="font-weight:600; font-size:13px; margin-bottom:6px;">{title}</div>
      <div style="display:flex; flex-wrap:wrap;">{''.join(items)}</div>
      <div style="font-size:11px; color:#666; margin-top:4px;">높음=빨강, 낮음=노랑 (진할수록 점수 높음)</div>
    </div>
    """

# === 하단 그래프: 읍면동 Top5 막대 ===
# === 하단 그래프: 읍면동 Top5 막대 ===
def make_top5_admin_fig(df_filtered: pd.DataFrame, title: str, n_top: int = 5):
    fig, ax = plt.subplots(figsize=(10, 5), dpi=100)

    # === 요청하신 스타일 적용 부분 시작 ===
    
    # 1. Figure와 Axes의 배경색을 연한 회색/파란색 톤으로 설정합니다.
    plot_bg_color = '#eef2f6'  # 이미지와 유사한 배경색
    fig.set_facecolor(plot_bg_color)
    ax.set_facecolor(plot_bg_color)

    # 2. 그리드를 y축(수평선)에만 흰색으로 설정합니다.
    #    linewidth와 alpha를 조절하여 선명도를 맞춥니다.
    ax.grid(axis='y', color='white', linestyle='-', linewidth=1.5, alpha=0.8)
    
    # 3. 그리드가 막대그래프 '뒤'에 그려지도록 설정합니다. (매우 중요)
    ax.set_axisbelow(True)

    # 4. 불필요한 테두리(spines)를 제거하여 깔끔하게 만듭니다.
    ax.spines['top'].set_visible(False)
    ax.spines['right'].set_visible(False)
    ax.spines['left'].set_visible(False)
    ax.spines['bottom'].set_color('#a0a0a0') # 하단 x축 선은 연한 회색으로 유지
    
    # === 스타일 적용 부분 끝 ===

    if ADMIN_COL not in df_filtered.columns or df_filtered.empty:
        ax.text(0.5, 0.5, "표시할 데이터가 없습니다.", ha="center", va="center", fontsize=12, color='grey')
        ax.axis("off")
        fig.tight_layout()
        return fig

    counts = (
        df_filtered[ADMIN_COL]
        .astype(str)
        .value_counts()
        .head(n_top)
        .sort_values(ascending=False)
    )

    x = counts.index.tolist()
    y = counts.values.tolist()

    YLORRD_5 = ["#ffffcc", "#fed976", "#fd8d3c", "#e31a1c", "#800026"]
    colors = list(reversed(YLORRD_5[:len(y)])) 
    
    palette_map = {lab: col for lab, col in zip(x, colors)}
    bars = sns.barplot(
        x=x, y=y,
        hue=x,
        palette=palette_map,
        dodge=False,
        legend=False,
        ax=ax,
        edgecolor="black", linewidth=0 # 테두리 선은 제거하거나 얇게 조절
    )
    
    # 막대 위에 값 표시
    ax.bar_label(bars.containers[0], fmt="%.0f", padding=3, fontsize=11, color='#333')

    ax.set_title(title, fontsize=14, pad=15)
    ax.set_xlabel("행정동(읍면동)", fontsize=11)
    ax.set_ylabel("은행 지점 수", fontsize=11)
    ax.set_ylim(0, max(y) * 1.15 if y else 1)
    
    # 눈금 및 라벨 색상 변경
    ax.tick_params(axis='x', rotation=25, colors='dimgray')
    ax.tick_params(axis='y', colors='dimgray')
    
    # 기존 grid 호출은 위에서 대체되었으므로 주석 처리 또는 삭제합니다.
    # ax.grid(axis="y", alpha=0.3) 
    
    fig.tight_layout()
    return fig

# =========================
# 2) 데이터 로드(앱 시작 시 1회)
# =========================
banks   = read_csv_safe(BANKS_FILE)
centers = read_csv_safe(SENIOR_CENTER_FILE)
halls   = read_csv_safe(SENIOR_HALL_FILE)
bus_df  = read_csv_safe(BUS_FILE)
sub_df  = read_csv_safe(SUBWAY_FILE)

for d in (banks, centers, halls, bus_df, sub_df):
    d.columns = d.columns.map(lambda x: x.strip() if isinstance(x, str) else x)

# 은행 컬럼 탐지
b_lat  = find_col(banks, LAT_CANDS, True, "은행 위도")
b_lon  = find_col(banks, LON_CANDS, True, "은행 경도")
b_bank = find_col(banks, BANK_NAME_CANDS, required=False, label="은행명")
b_br   = find_col(banks, BRANCH_CANDS,    required=False, label="지점명")
b_addr = find_col(banks, ADDR_CANDS,      required=False, label="주소")

# 지표 컬럼
b_hcnt   = find_col(banks, HALL_CNT_CANDS,     required=False, label="반경500m_경로당수")
b_ccnt   = find_col(banks, CENTER_CNT_CANDS,   required=False, label="반경500m_노인복지회관수")
b_wsc    = find_col(banks, WELFARE_SCORE_CANDS,required=False, label="복지스코어")
b_buscnt = find_col(banks, BUS_COUNT_CANDS,    required=False, label="반경500m_버스정류장수")
b_subcnt = find_col(banks, SUBWAY_COUNT_CANDS, required=False, label="반경500m_지하철역수")
b_routes = find_col(banks, ROUTES_SUM_CANDS,   required=False, label="반경500m_경유노선합")
b_tsc    = find_col(banks, TRAFFIC_SCORE_CANDS,required=False, label="교통스코어")

# 좌표 숫자화 & 결측 제거
for df, la, lo in [(banks,b_lat,b_lon),
                   (centers,find_col(centers,LAT_CANDS),find_col(centers,LON_CANDS)),
                   (halls,find_col(halls,LAT_CANDS),find_col(halls,LON_CANDS)),
                   (bus_df,find_col(bus_df,LAT_CANDS),find_col(bus_df,LON_CANDS)),
                   (sub_df,find_col(sub_df,LAT_CANDS),find_col(sub_df,LON_CANDS))]:
    df[la] = pd.to_numeric(df[la], errors="coerce")
    df[lo] = pd.to_numeric(df[lo], errors="coerce")
    df.dropna(subset=[la, lo], inplace=True)

# 스코어 숫자화
if b_wsc: banks[b_wsc] = pd.to_numeric(banks[b_wsc], errors="coerce")
if b_tsc: banks[b_tsc] = pd.to_numeric(banks[b_tsc], errors="coerce")

# vmin/vmax & 컬러맵 (YlOrRd)
vmin_w, vmax_w = series_minmax_num(banks[b_wsc]) if b_wsc else (0.0, 1.0)
vmin_t, vmax_t = series_minmax_num(banks[b_tsc]) if b_tsc else (0.0, 1.0)

YLORRD = [
    "#ffffcc", "#ffeda0", "#fed976", "#feb24c", "#fd8d3c",
    "#fc4e2a", "#e31a1c", "#bd0026", "#800026"
]
welfare_cm = LinearColormap(colors=YLORRD, vmin=vmin_w, vmax=vmax_w)
traffic_cm = LinearColormap(colors=YLORRD, vmin=vmin_t, vmax=vmax_t)

# =========================
# 3) 맵 빌더 (교통/복지)
# =========================
def _add_corner_legend_transport(m: folium.Map):
    # 교통 범례(좌하단)
    html = f"""
    <div style="
        position:absolute; left:12px; bottom:12px; z-index:9999;
        background:rgba(255,255,255,0.95); border:1px solid #ccc;
        border-radius:8px; padding:8px 10px; font-size:12px; box-shadow:0 2px 6px rgba(0,0,0,0.15);
    ">
      <div style="font-weight:600; margin-bottom:6px;">표시 범례</div>
      <div style="display:flex; align-items:center; margin:4px 0;">
        <span style="display:inline-block; width:14px; height:14px; border-radius:50%;
                     background:rgba(144,238,144,0.50); border:2px solid rgba(120,200,70,0.80); margin-right:8px;"></span>
        버스정류장
      </div>
      <div style="display:flex; align-items:center; margin:4px 0;">
        <span style="display:inline-block; width:14px; height:14px; border-radius:50%;
                     background:rgba(20,70,140,0.55); border:2px solid rgba(20,70,140,0.85);
                     box-shadow:0 0 6px rgba(20,70,140,0.25); margin-right:8px;"></span>
        지하철역
      </div>
    </div>
    """
    m.get_root().html.add_child(folium.Element(html))

def _add_corner_legend_welfare(m: folium.Map):
    # 복지 범례(좌하단)
    html = f"""
    <div style="
        position:absolute; left:12px; bottom:12px; z-index:9999;
        background:rgba(255,255,255,0.95); border:1px solid #ccc;
        border-radius:8px; padding:8px 10px; font-size:12px; box-shadow:0 2px 6px rgba(0,0,0,0.15);
    ">
      <div style="font-weight:600; margin-bottom:6px;">표시 범례</div>
      <div style="display:flex; align-items:center; margin:4px 0;">
        <span style="display:inline-block; width:14px; height:14px; border-radius:50%;
                     background:rgba(0,0,0,0.35); border:2px solid rgba(0,0,0,0.45); margin-right:8px;"></span>
        경로당
      </div>
      <div style="display:flex; align-items:center; margin:4px 0;">
        <span style="display:inline-block; width:14px; height:14px; border-radius:50%;
                     background:rgba(148,0,211,0.55); border:2px solid rgba(128,0,128,0.75);
                     box-shadow:0 0 6px rgba(128,0,128,0.25); margin-right:8px;"></span>
        노인복지회관
      </div>
    </div>
    """
    m.get_root().html.add_child(folium.Element(html))

def build_welfare_map(only_within: bool, pct_range: tuple[int, int]) -> folium.Map:
    m = folium.Map(
        location=pick_coords_center(banks, b_lat, b_lon),
        zoom_start=12, tiles="CartoDB positron",
        height=492, width="100%"
    )

    banks_f = percentile_filter(banks, b_wsc, pct_range[0], pct_range[1]) if b_wsc else banks.copy()

    # 초기표시: 은행 지점만 True, 나머지 False
    fg_r500  = folium.FeatureGroup(name="반경 500m", show=False)
    fg_banks = folium.FeatureGroup(name="은행 지점", show=True)
    cluster  = MarkerCluster(name="클러스터(복지 IR)", show=False,
                             options={"spiderfyOnMaxZoom": True, "disableClusteringAtZoom": 16})
    fg_halls = folium.FeatureGroup(name="경로당", show=False)
    fg_cent  = folium.FeatureGroup(name="노인복지회관", show=False)

    for _, row in banks_f.iterrows():
        lat, lon = float(row[b_lat]), float(row[b_lon])
        w_val = float(row.get(b_wsc)) if (b_wsc and pd.notna(row.get(b_wsc))) else np.nan
        color = ir_color(welfare_cm, w_val, vmin_w, vmax_w, reverse=IR_REVERSE)
        alpha = 0.65 if pd.isna(w_val) else (0.65 + 0.30 * ((w_val - vmin_w) / (vmax_w - vmin_w + 1e-12)))

        bank_name = (str(row.get(b_bank)) if b_bank and pd.notna(row.get(b_bank)) else "-")
        branch    = (str(row.get(b_br))   if b_br   and pd.notna(row.get(b_br))   else "-")
        addr      = (str(row.get(b_addr)) if b_addr and pd.notna(row.get(b_addr)) else "-")
        hall_cnt  = (int(row.get(b_hcnt)) if b_hcnt and pd.notna(row.get(b_hcnt)) else 0)
        cent_cnt  = (int(row.get(b_ccnt)) if b_ccnt and pd.notna(row.get(b_ccnt)) else 0)

        tooltip_html = f"""
        <div style="font-size:12px;">
          <b>은행</b>: {bank_name}<br>
          <b>지점명</b>: {branch}<br>
          <b>복지스코어</b>: {('-' if pd.isna(w_val) else f'{w_val:.3f}') }<br>
          <b>반경500m_경로당수</b>: {hall_cnt}<br>
          <b>반경500m_노인복지회관수</b>: {cent_cnt}<br>
          <hr style='margin:4px 0;'>
          <b>주소</b>: {addr}
        </div>
        """

        # 반경 링(초기 비표시 그룹)
        folium.Circle(location=(lat, lon), radius=H500_M,
                      color="rgba(30,144,255,0.8)", weight=1,
                      fill=True, fill_color="rgba(30,144,255,0.5)", fill_opacity=0.06,
                      tooltip=folium.Tooltip(tooltip_html, sticky=False), opacity=0.9).add_to(fg_r500)

        # 은행 글로우 + 본 마커(표시)
        folium.CircleMarker(location=(lat, lon), radius=RADIUS_BANK*2.6,
                            color=None, weight=0, fill=True,
                            fill_color=color, fill_opacity=0.18).add_to(fg_banks)
        folium.CircleMarker(location=(lat, lon), radius=RADIUS_BANK*1.6,
                            color=None, weight=0, fill=True,
                            fill_color=color, fill_opacity=0.28).add_to(fg_banks)
        folium.CircleMarker(location=(lat, lon), radius=RADIUS_BANK,
                            color=color, weight=2, fill=True, fill_color=color,
                            fill_opacity=alpha,
                            tooltip=folium.Tooltip(tooltip_html, sticky=False)).add_to(fg_banks)

        folium.Marker(location=(lat, lon),
                      tooltip=folium.Tooltip(tooltip_html, sticky=False),
                      icon=folium.DivIcon(html="<div style='font-size:18px; line-height:18px;'>🏦</div>",
                                          class_name="bank-emoji")).add_to(cluster)

    banks_xy = (banks_f[b_lat].to_numpy(), banks_f[b_lon].to_numpy())

    # 경로당: 검정(너무 진하지 않게 투명도 완화)
    hl_la = find_col(halls, LAT_CANDS); hl_lo = find_col(halls, LON_CANDS)
    halls_plot = filter_points_within_radius(halls, hl_la, hl_lo, banks_xy) if only_within else halls
    for _, r in halls_plot.iterrows():
        lat, lon = float(r[hl_la]), float(r[hl_lo])
        folium.CircleMarker(location=(lat, lon), radius=RADIUS_INFRA,
                            color="rgba(0,0,0,0.45)", weight=1,
                            fill=True, fill_color="rgba(0,0,0,0.35)",
                            fill_opacity=OP_FILL_INFRA, opacity=OP_LINE_INFRA).add_to(fg_halls)

    # 노인복지회관: 더 진하게 + 글로우
    ce_la = find_col(centers, LAT_CANDS); ce_lo = find_col(centers, LON_CANDS)
    centers_plot = filter_points_within_radius(centers, ce_la, ce_lo, banks_xy) if only_within else centers
    for _, r in centers_plot.iterrows():
        lat, lon = float(r[ce_la]), float(r[ce_lo])
        # 글로우(두 겹)
        folium.CircleMarker(location=(lat, lon), radius=RADIUS_INFRA*1.9,
                            color=None, weight=0, fill=True,
                            fill_color="rgba(148,0,211,0.18)").add_to(fg_cent)
        folium.CircleMarker(location=(lat, lon), radius=RADIUS_INFRA*1.3,
                            color=None, weight=0, fill=True,
                            fill_color="rgba(148,0,211,0.28)").add_to(fg_cent)
        # 본 마커(더 진하게)
        folium.CircleMarker(location=(lat, lon), radius=RADIUS_INFRA,
                            color="rgba(128,0,128,0.75)", weight=1,
                            fill=True, fill_color="rgba(148,0,211,0.55)",
                            fill_opacity=OP_FILL_INFRA, opacity=OP_LINE_INFRA).add_to(fg_cent)

    fg_r500.add_to(m); fg_banks.add_to(m); cluster.add_to(m)
    fg_halls.add_to(m); fg_cent.add_to(m)
    MiniMap(toggle_display=True, minimized=True).add_to(m)
    Fullscreen().add_to(m)
    folium.LayerControl(collapsed=False).add_to(m)

    _add_corner_legend_welfare(m)
    return m


def build_traffic_map(only_within: bool, pct_range: tuple[int, int]) -> folium.Map:
    m = folium.Map(
        location=pick_coords_center(banks, b_lat, b_lon),
        zoom_start=12, tiles="CartoDB positron",
        height=492, width="100%"
    )

    banks_f = percentile_filter(banks, b_tsc, pct_range[0], pct_range[1]) if b_tsc else banks.copy()

    # 초기표시: 은행 지점만 True, 나머지 False
    fg_r500  = folium.FeatureGroup(name="반경 500m", show=False)
    fg_banks = folium.FeatureGroup(name="은행 지점", show=True)
    cluster  = MarkerCluster(name="클러스터(교통 IR)", show=False,
                             options={"spiderfyOnMaxZoom": True, "disableClusteringAtZoom": 16})
    fg_bus   = folium.FeatureGroup(name="버스정류장", show=False)
    fg_sub   = folium.FeatureGroup(name="지하철역", show=False)

    for _, row in banks_f.iterrows():
        lat, lon = float(row[b_lat]), float(row[b_lon])
        t_val = float(row.get(b_tsc)) if (b_tsc and pd.notna(row.get(b_tsc))) else np.nan
        color = ir_color(traffic_cm, t_val, vmin_t, vmax_t, reverse=IR_REVERSE)
        alpha = 0.65 if pd.isna(t_val) else (0.65 + 0.30 * ((t_val - vmin_t) / (vmax_t - vmin_t + 1e-12)))

        bank_name = (str(row.get(b_bank)) if b_bank and pd.notna(row.get(b_bank)) else "-")
        branch    = (str(row.get(b_br))   if b_br   and pd.notna(row.get(b_br))   else "-")
        addr      = (str(row.get(b_addr)) if b_addr and pd.notna(row.get(b_addr)) else "-") if b_addr else "-"
        bus_cnt   = (int(row.get(b_buscnt)) if b_buscnt and pd.notna(row.get(b_buscnt)) else 0)
        sub_cnt   = (int(row.get(b_subcnt)) if b_subcnt and pd.notna(row.get(b_subcnt)) else 0)
        routes    = (f"{float(row.get(b_routes)):.3f}" if b_routes and pd.notna(row.get(b_routes)) else "-")

        tooltip_html = f"""
        <div style="font-size:12px;">
          <b>은행</b>: {bank_name}<br>
          <b>지점명</b>: {branch}<br>
          <b>교통스코어</b>: {('-' if pd.isna(t_val) else f'{t_val:.3f}') }<br>
          <b>반경500m_버스정류장수</b>: {bus_cnt}<br>
          <b>반경500m_지하철역수</b>: {sub_cnt}<br>
          <b>반경500m_경유노선합</b>: {routes}<br>
          <hr style='margin:4px 0;'>
          <b>주소</b>: {addr}
        </div>
        """

        # 반경 링(초기 비표시)
        folium.Circle(location=(lat, lon), radius=H500_M,
                      color="rgba(30,144,255,0.8)", weight=1,
                      fill=True, fill_color="rgba(30,144,255,0.5)", fill_opacity=0.06,
                      tooltip=folium.Tooltip(tooltip_html, sticky=False), opacity=0.9).add_to(fg_r500)

        # 은행 글로우 + 본 마커(표시)
        folium.CircleMarker(location=(lat, lon), radius=RADIUS_BANK*2.6,
                            color=None, weight=0, fill=True,
                            fill_color=color, fill_opacity=0.18).add_to(fg_banks)
        folium.CircleMarker(location=(lat, lon), radius=RADIUS_BANK*1.6,
                            color=None, weight=0, fill=True,
                            fill_color=color, fill_opacity=0.28).add_to(fg_banks)
        folium.CircleMarker(location=(lat, lon), radius=RADIUS_BANK,
                            color=color, weight=2, fill=True, fill_color=color,
                            fill_opacity=alpha,
                            tooltip=folium.Tooltip(tooltip_html, sticky=False)).add_to(fg_banks)

        folium.Marker(location=(lat, lon),
                      tooltip=folium.Tooltip(tooltip_html, sticky=False),
                      icon=folium.DivIcon(html="<div style='font-size:18px; line-height:18px;'>🏦</div>",
                                          class_name="bank-emoji")).add_to(cluster)

    banks_xy = (banks_f[b_lat].to_numpy(), banks_f[b_lon].to_numpy())

    # 버스(연두)
    bs_lat = find_col(bus_df, LAT_CANDS); bs_lon = find_col(bus_df, LON_CANDS)
    bus_use = bus_df.sample(MAX_BUS_POINTS, random_state=42) if len(bus_df) > MAX_BUS_POINTS else bus_df
    bus_plot = filter_points_within_radius(bus_use, bs_lat, bs_lon, banks_xy) if only_within else bus_use
    for _, r in bus_plot.iterrows():
        lat, lon = float(r[bs_lat]), float(r[bs_lon])
        folium.CircleMarker(location=(lat, lon), radius=RADIUS_INFRA,
                            color="rgba(120,200,70,0.80)", weight=1,
                            fill=True, fill_color="rgba(144,238,144,0.55)",
                            fill_opacity=OP_FILL_INFRA, opacity=OP_LINE_INFRA).add_to(fg_bus)

    # 지하철(더 어두운 파랑 + 글로우)
    su_lat = find_col(sub_df, LAT_CANDS); su_lon = find_col(sub_df, LON_CANDS)
    sub_use = sub_df.sample(MAX_SUB_POINTS, random_state=42) if len(sub_df) > MAX_SUB_POINTS else sub_df
    sub_plot = filter_points_within_radius(sub_use, su_lat, su_lon, banks_xy) if only_within else sub_use
    for _, r in sub_plot.iterrows():
        lat, lon = float(r[su_lat]), float(r[su_lon])
        # 글로우
        folium.CircleMarker(location=(lat, lon), radius=RADIUS_INFRA*1.9,
                            color=None, weight=0, fill=True,
                            fill_color="rgba(20,70,140,0.18)").add_to(fg_sub)
        folium.CircleMarker(location=(lat, lon), radius=RADIUS_INFRA*1.3,
                            color=None, weight=0, fill=True,
                            fill_color="rgba(20,70,140,0.28)").add_to(fg_sub)
        # 본 마커(더 어둡고 진하게)
        folium.CircleMarker(location=(lat, lon), radius=RADIUS_INFRA,
                            color="rgba(20,70,140,0.85)", weight=1,
                            fill=True, fill_color="rgba(20,70,140,0.60)",
                            fill_opacity=OP_FILL_INFRA, opacity=OP_LINE_INFRA).add_to(fg_sub)

    fg_r500.add_to(m); fg_banks.add_to(m); cluster.add_to(m)
    fg_bus.add_to(m); fg_sub.add_to(m)
    MiniMap(toggle_display=True, minimized=True).add_to(m)
    Fullscreen().add_to(m)
    folium.LayerControl(collapsed=False).add_to(m)

    _add_corner_legend_transport(m)
    return m

# =========================
# 4) Shiny UI — 상단 탭 + 사이드 (맵 + Top5 막대)
# =========================
explain_transport = """
<div style='max-width:420px; font-size:12.5px; line-height:1.5;'>
  <b>1) 각 은행 지점 별 반경 500m 이내 버스정류장 수 및 지하철 역수 도출</b><br>
  - 고령층 보행속도(0.8~0.9 m/s)고려 → 도보 10분 ≈ 480~540m ⇒ 반경 500m<br>
  - 위/경도 기반 하버사인 거리로 반경 내 대중교통 인프라 집계
  <br><br>
  <b>2) 대중교통 접근성 합산 지수</b><br>
  지수 = Scaling(sqrt(경유노선수)) + Scaling(지하철역 수)<br>
  - 경유노선수에 제곱근 적용(큰 정류장 영향 확대)<br>
  - (0~1) 스케일링 후 합산
  <br><br>
  <b>3) 1~10 스케일로 리스케일(스코어화)</b>
</div>
"""

explain_welfare = """
<div style='max-width:420px; font-size:12.5px; line-height:1.5;'>
  <b>1) 반경 500m 이내 경로당·노인복지센터 집계</b><br>
  - 사회복지시설 계획 지침(근린생활권 5~10분) 참고 → 500m 기준
  <br><br>

  <b>2) KDE(커널밀도추정) 기반 스코어링</b><br>
  - 각 지점을 중심으로 500m 커널함수를 씌워 연속 밀도 표면 생성<br>
  - 복지센터에 경로당 대비 가중치 10 적용, 밀집 효과 반영
  <br><br>

  <b>기법 선정 근거</b><br>
  - 시니어 시설이 많고, 가까이 있을수록 높은 점수 부여<br>
  - 밀집이 높을수록 인프라 시설 간 네트워크 시너지 반영
  <br><br>

  <b>3) 1~10 스케일로 리스케일</b>
</div>
"""

@module.ui
def tab_app2_ui():
    # Keep structure similar to app2.py: left options + right map/plot cards
    return ui.page_fluid(
    ui.tags.style("""
    .container-fluid { max-width: 100% !important; }

    /* 맵/그래프 높이 492px */
    .card iframe { height: 492px !important; width: 100% !important; border: 0; }
    .leaflet-container, .folium-map, .html-widget {
        min-height: 492px !important;
        width: 100% !important;
    }
    .card { width: 100% !important; }

    /* 사이드바 카드 내부 컨텐츠 폭 90% */
    .sidebar-card .card-body { width: 90%; margin: 0 auto; }
    """),

    ui.navset_tab(
        ui.nav_panel(
            "교통스코어 맵",
            ui.layout_columns(
                # 좌측 사이드
                ui.card(
                    ui.card_header("교통 · 옵션"),
                    ui.input_checkbox("only_within_t", "반경 이내 요소만 표시", True),
                    ui.input_slider("traffic_pct", "은행 지점 교통스코어 분위(%)", 0, 100, (0, 100)),
                    ui.input_action_button("apply_t", "적용"),
                    ui.input_action_button("btn_explain_t", "교통스코어 설명 보기"),
                    ui.output_ui("popup_t"),
                    style="min-height: 492px;",
                    class_="sidebar-card"
                ),
                # 우측(맵 + Top5 막대)
                ui.div(
                    ui.card(
                        ui.card_header("교통 스코어 맵"),
                        ui.div(ui.output_ui("traffic_map_ui"), style="height: 492px;"),
                        ui.output_ui("traffic_legend_ui"),
                        full_screen=True
                    ),
                    ui.card(
                        ui.card_header("행정동 Top5 (선택 구간 기준)"),
                        ui.output_plot("traffic_top5_plot", height="492px"),
                        full_screen=True
                    ),
                    style="display:flex; flex-direction:column; gap:0.75rem; width:100%;"
                ),
                col_widths=[3, 7],
                gap="0.75rem"
            )
        ),
        ui.nav_panel(
            "복지스코어 맵",
            ui.layout_columns(
                # 좌측 사이드
                ui.card(
                    ui.card_header("복지 · 옵션"),
                    ui.input_checkbox("only_within_w", "반경 이내 요소만 표시", True),
                    ui.input_slider("welfare_pct", "은행 지점 복지스코어 분위(%)", 0, 100, (0, 100)),
                    ui.input_action_button("apply_w", "적용"),
                    ui.input_action_button("btn_explain_w", "복지스코어 설명 보기"),
                    ui.output_ui("popup_w"),
                    style="min-height: 492px;",
                    class_="sidebar-card"
                ),
                # 우측(맵 + Top5 막대)
                ui.div(
                    ui.card(
                        ui.card_header("복지 스코어 맵"),
                        ui.div(ui.output_ui("welfare_map_ui"), style="height: 492px;"),
                        ui.output_ui("welfare_legend_ui"),
                        full_screen=True
                    ),
                    ui.card(
                        ui.card_header("행정동 Top5 (선택 구간 기준)"),
                        ui.output_plot("welfare_top5_plot", height="492px"),
                        full_screen=True
                    ),
                    style="display:flex; flex-direction:column; gap:0.75rem; width:100%;"
                ),
                col_widths=[3, 7],
                gap="0.75rem"
            )
        )
    )
)

@module.server
def tab_app2_server(input, output, session):
# 설명 팝업 토글
    show_t = reactive.Value(False)
    show_w = reactive.Value(False)

    # 적용된 분위 구간(버튼 클릭으로만 갱신)
    applied_range_t = reactive.Value((0, 100))
    applied_range_w = reactive.Value((0, 100))

    @reactive.Effect
    @reactive.event(input.btn_explain_t)
    def _toggle_t():
        show_t.set(not show_t())

    @reactive.Effect
    @reactive.event(input.btn_explain_w)
    def _toggle_w():
        show_w.set(not show_w())

    # 구간 적용 버튼
    @reactive.Effect
    @reactive.event(input.apply_t)
    def _apply_t():
        lo, hi = input.traffic_pct()
        applied_range_t.set((lo, hi))

    @reactive.Effect
    @reactive.event(input.apply_w)
    def _apply_w():
        lo, hi = input.welfare_pct()
        applied_range_w.set((lo, hi))

    def popup_html(inner_html: str):
        # 팝업 15% 확대 + 스크롤 대비
        return f"""
        <div style="
            position:fixed; right:18px; bottom:18px; z-index:9999;
            background:#ffffff; border:1px solid #ddd; border-radius:10px;
            padding:12px 14px; box-shadow:0 2px 10px rgba(0,0,0,0.15);
            transform: scale(1.15); transform-origin: bottom right;
            max-width: 520px; max-height: 70vh; overflow:auto;
        ">
          <div style="display:flex; justify-content:space-between; align-items:center; margin-bottom:6px;">
            <div style="font-weight:600; color:#333;">설명</div>
            <button onclick="this.parentElement.parentElement.style.display='none';"
                    style="border:none; background:transparent; font-size:16px;">✕</button>
          </div>
          {inner_html}
        </div>
        """

    @output
    @render.ui
    def popup_t():
        return ui.HTML(popup_html(explain_transport) if show_t() else "")

    @output
    @render.ui
    def popup_w():
        return ui.HTML(popup_html(explain_welfare) if show_w() else "")

    # ----- 맵 (적용된 구간에만 의존) -----
    @output
    @render.ui
    def traffic_map_ui():
        lo, hi = applied_range_t()
        m = build_traffic_map(
            only_within=input.only_within_t(),
            pct_range=(lo, hi),
        )
        return ui.HTML(m._repr_html_())

    @output
    @render.ui
    def welfare_map_ui():
        lo, hi = applied_range_w()
        m = build_welfare_map(
            only_within=input.only_within_w(),
            pct_range=(lo, hi),
        )
        return ui.HTML(m._repr_html_())

    # ----- 범례 -----
    @output
    @render.ui
    def traffic_legend_ui():
        has_col = (b_tsc is not None) and banks[b_tsc].notna().any()
        if not has_col:
            return ui.HTML("<div style='margin-top:6px; font-size:12px; color:#666;'>교통스코어 컬럼이 없어 범례를 표시할 수 없습니다.</div>")
        html = discrete_legend_html("교통스코어 색상 구간 (YlOrRd)", vmin_t, vmax_t, traffic_cm, IR_REVERSE, n_bins=5)
        return ui.HTML(html)

    @output
    @render.ui
    def welfare_legend_ui():
        has_col = (b_wsc is not None) and banks[b_wsc].notna().any()
        if not has_col:
            return ui.HTML("<div style='margin-top:6px; font-size:12px; color:#666;'>복지스코어 컬럼이 없어 범례를 표시할 수 없습니다.</div>")
        html = discrete_legend_html("복지스코어 색상 구간 (YlOrRd)", vmin_w, vmax_w, welfare_cm, IR_REVERSE, n_bins=5)
        return ui.HTML(html)

    # ----- 하단 Top5 막대 (선택 구간 기준, 행정동=읍면동) -----
    @output
    @render.plot
    def traffic_top5_plot():
        lo, hi = applied_range_t()
        df = percentile_filter(banks, b_tsc, lo, hi) if b_tsc else banks.iloc[0:0]
        return make_top5_admin_fig(df, "행정동 Top5 (교통스코어 선택 구간)")

    @output
    @render.plot
    def welfare_top5_plot():
        lo, hi = applied_range_w()
        df = percentile_filter(banks, b_wsc, lo, hi) if b_wsc else banks.iloc[0:0]
        return make_top5_admin_fig(df, "행정동 Top5 (복지스코어 선택 구간)")


# -----------------------------------------------------------------------------
# TAB 3 — Clone of app3.py (행정동 선택 지도 + 2개 Plotly 그래프)
# -----------------------------------------------------------------------------

# 정적 폴더 설정
WWW_DIR = Path(__file__).parent / "www"
WWW_DIR.mkdir(exist_ok=True)

# ---------- 파일 경로 ----------
SHAPE_PATH = "./data/대구_행정동_군위포함.shp"
CSV_PATH   = "./data/클러스터포함_전체2.csv"

# ---------- 상수 ----------
NAN_COLOR       = "#BDBDBD"   # 초기/결측 채움색
BASE_OPACITY    = 0.4         # 초기 회색 채움 불투명도
DEFAULT_PALETTE = "YlGnBu"    # folium ColorBrewer 팔레트
DEFAULT_BINMODE = "quantile"  # "quantile" 또는 "equal"
DEFAULT_K       = 7           # 구간 수
DEFAULT_OPACITY = 0.75        # 선택 영역 채움 불투명도

# 창 높이 → 지도 높이 비율(필요시 이 값만 조정)
MAP_VH_RATIO    = 0.72
MIN_MAP_HEIGHT  = 480  # 너무 작아지지 않도록 최소값
RIGHT_TRIM_PX = 85  # ← 지도 하단 빈공간만큼 줄이기(필요시 10~20 사이 미세 조정)

# ---------- 유틸 ----------
def norm_name(s: str) -> str:
    if not isinstance(s, str):
        s = str(s)
    s = re.sub(r"\s+", " ", s).strip()
    s = s.replace("（", "(").replace("）", ")")
    return s

def guess_and_to_wgs84(g: gpd.GeoDataFrame) -> gpd.GeoDataFrame:
    if g.crs is None:
        g = g.set_crs(epsg=5179, allow_override=True)
    minx, miny, maxx, maxy = g.total_bounds
    looks_like_lonlat = (120 <= minx <= 140) and (20 <= miny <= 50)
    if looks_like_lonlat and ("4326" in str(g.crs)):
        return g
    try:
        return g.to_crs(epsg=4326)
    except Exception:
        g = g.set_crs(epsg=5179, allow_override=True)
        return g.to_crs(epsg=4326)

def compute_bins(series: pd.Series, mode: str, k: int) -> np.ndarray:
    v = pd.to_numeric(series, errors="coerce").to_numpy(dtype=float)
    v = v[np.isfinite(v)]
    if len(v) == 0:
        return np.array([0.0, 0.33, 0.66, 1.0])
    vmin, vmax = float(np.nanmin(v)), float(np.nanmax(v))
    if np.isclose(vmin, vmax):
        eps = (1e-9 if vmax == vmin else (vmax - vmin) * 1e-6) or 1e-9
        return np.array([vmin - 2*eps, vmin - eps, vmin, vmin + eps])
    k = max(int(k), 3)
    if mode == "equal":
        bins = np.linspace(vmin, vmax, k + 1)
    else:
        qs = np.linspace(0, 1, k + 1)
        bins = np.unique(np.nanquantile(v, qs))
        if len(bins) < 4:
            bins = np.linspace(vmin, vmax, 4)
    if len(bins) < 4:
        bins = np.linspace(vmin, vmax, 4)
    return bins

# ---------- 데이터 로드 ----------
gdf = gpd.read_file(SHAPE_PATH)
if "동" not in gdf.columns and "ADM_DR_NM" in gdf.columns:
    gdf = gdf.rename(columns={"ADM_DR_NM": "동"})
if "행정동코드" not in gdf.columns and "ADM_DR_CD" in gdf.columns:
    gdf = gdf.rename(columns={"ADM_DR_CD": "행정동코드"})
gdf["동"] = gdf["동"].map(norm_name)
gdf = guess_and_to_wgs84(gdf)
try:
    gdf["geometry"] = gdf.buffer(0)
except Exception:
    pass

GDF_UNION = gpd.GeoDataFrame(geometry=[gdf.unary_union], crs=gdf.crs)

def read_metrics(path: str) -> pd.DataFrame:
    try:
        m = pd.read_csv(path, encoding="utf-8")
    except Exception:
        m = pd.read_csv(path, encoding="cp949")
    if "동" not in m.columns and "읍면동" in m.columns:
        m = m.rename(columns={"읍면동": "동"})
    if "동" not in m.columns and "ADM_DR_NM" in m.columns:
        m = m.rename(columns={"ADM_DR_NM": "동"})
    if "동" not in m.columns:
        raise ValueError("CSV 병합 키가 없습니다. '읍면동' 또는 '동' 컬럼이 필요합니다.")
    m["동"] = m["동"].map(norm_name)
    rename_map = {}
    for col in m.columns:
        c = str(col).strip()
        if c in ["포화도(%)", "포화_%", "saturation", "포화"]:
            rename_map[col] = "포화도"
        if c in ["고령인구비율(%)", "노령인구비율", "elderly_ratio", "고령화인구비율"]:
            rename_map[col] = "고령인구비율"
    if rename_map:
        m = m.rename(columns=rename_map)
    for c in ["포화도", "고령인구비율"]:
        if c in m.columns:
            m[c] = (
                m[c].astype(str)
                  .str.replace("%", "", regex=False)
                  .str.replace(",", "", regex=False)
            )
            m[c] = pd.to_numeric(m[c], errors="coerce")
    return m

metrics = read_metrics(CSV_PATH)
gdf = gdf.merge(metrics, on="동", how="left")

# ---------- UI ----------
all_dongs = sorted(gdf["동"].dropna().unique().tolist())
gdf['지점당인구수'] = gdf['포화도']
available_metrics = [c for c in ["지점당인구수", "고령인구비율"] if c in gdf.columns]
metric_choices = ["(없음)"] + available_metrics
<<<<<<< HEAD
default_metric = "지점당인구수" if "포화도" in available_metrics else (
=======
default_metric = "지점당인구수" if "지점당인구수" in available_metrics else (
>>>>>>> f79f819c
    "고령인구비율" if "고령인구비율" in available_metrics else "(없음)"
)

@module.ui
def tab_app3_ui():
    return ui.page_sidebar(
    ui.sidebar(
        # ▼ 모두선택/모두해제 2버튼 (요청 스타일)
        ui.div(
            {"class": "btn-row"},
            ui.input_action_button("select_all_", "☑ 모두선택"),
            ui.input_action_button("clear_all", "☐ 모두해제"),
        ),
        ui.div(
            {"class": "btn-row btn-row-apply"},
            ui.input_action_button("apply", "적용"),
        ),
        ui.tags.details(
            {"id": "dong_details", "open": ""},  # ← 이 부분 추가
            ui.tags.summary("읍·면·동 선택"),
            ui.div(
                {"id": "dong_list_container",
                 "style": "max-height: 40vh; overflow:auto; border:1px solid #eee; padding:6px; border-radius:8px;"},
                ui.input_checkbox_group("dongs", None, choices=all_dongs, selected=[])
            )
        ),
        ui.hr(),
        ui.input_select("metric", "채색 지표", choices=metric_choices, selected=default_metric),
        ui.hr(),
        ui.input_action_button("btn_glossary", "ℹ️ 용어 설명"),

        # ui.p(ui.code(SHAPE_PATH), " → WGS84 변환 후 표시"),
        # ui.p(ui.code(CSV_PATH), " 의 ", ui.code("읍면동/동, 포화도, 고령인구비율"), " 사용"),
    ),

    # 본문 1행 2열 (6:6)
    ui.layout_columns(
        # [좌] 지도 카드
        ui.div(
            {"class": "card-box"},
            ui.div({"class": "card-title"}, "대구시 읍·면·동 선택 영역 지도"),
            ui.div({"class": "card-divider"}),   # ← 제목 아래 구분선
            ui.output_ui("map_container_dyn"),
        ),
        # [우] 그래프 카드 2개
        ui.div(
            {"style": "display:flex; flex-direction:column; gap:12px;"},
            ui.div(
                {"class": "card-box"},
                ui.div({"class": "card-title"}, "동별 고령인구비율"),
                ui.div({"class": "card-divider"}),
                ui.output_ui("plot_elderly"),
            ),
            ui.div(
                {"class": "card-box"},
                ui.div({"class": "card-title"}, "동별 지점당 인구수"),
                ui.div({"class": "card-divider"}),
                ui.output_ui("plot_saturation"),
            ),
        ),
        col_widths=[6, 6]
    ),

    # 스타일 + viewport 높이 전달 스크립트
    ui.tags.style("""
      /* --- 카드/제목/구분선 --- */
      .card-box {
        background: #fff;
        border: 1px solid #e5e7eb;
        border-radius: 12px;
        padding: 10px 12px 12px 12px;
        box-shadow: 0 1px 2px rgba(0,0,0,.04);
      }
      .card-title {
        background: #f7f8fa;       /* 제목 배경 연회색 */
        border: 1px solid #eef0f2;  /* 살짝 테두리 */
        border-radius: 8px;
        padding: 6px 10px;
        font-weight: 700;
        display: inline-block;      /* 내용 길이만큼 배경 */
        margin: 2px 0 8px 2px;
      }
      .card-divider {
        height: 1px;
        background: #e8eaee;       /* 제목 아래 구분선 */
        margin: 4px 0 10px 0;
      }

      /* --- 지도 컨테이너 --- */
      #map_container { min-height: 300px; position: relative; z-index: 0; overflow: hidden; }
      #map_container .folium-map,
      #map_container .leaflet-container,
      #map_container iframe,
      #map_container > div {
        height: 100% !important; width: 100% !important;
        position: relative !important; z-index: 0 !important; display: block;
      }

        /* --- 사이드바 --- */
        details > summary { cursor: pointer; font-weight: 600; margin: 0 0 6px 0; }
        #dong_list_container { background: #fff; }

        /* --- '모두선택/모두해제' 버튼 스타일 --- */
        .btn-row { display:flex; gap:10px; align-items:center; margin: 0 0 8px 0; }
        #select_all_, #clear_all {
            padding: 8px 14px !important;
            border-radius: 8px !important;
            font-weight: 500 !important;
            font-size: 12px;
            color: #fff !important;
            border: none !important;
            box-shadow: 0 1px 2px rgba(0,0,0,.08);
            min-width: 93px;
        }
        #select_all_ { background: #2196f3 !important; }         /* 파란색 */
        #select_all_:hover { background: #1e88e5 !important; }
        #clear_all { background: #f44336 !important; }          /* 빨간색 */
        #clear_all:hover { background: #e53935 !important; }
      
        #btn_glossary {
            padding: 8px 14px !important;
            border-radius: 8px !important;
            font-weight: 600 !important;
            color: #fff !important;
            background: #64748b !important; /* slate */
            border: none !important;
            box-shadow: 0 1px 2px rgba(0,0,0,.08);
            margin-bottom: 8px;
        }
        #btn_glossary:hover { background:#475569 !important; }
    """),
    ui.tags.script("""
        (function(){
            var lastH = -1, timer = null, DEBOUNCE_MS = 180;

            function nowH(){ return (window.innerHeight || document.documentElement.clientHeight || 0); }

            // 모듈 네임스페이스 자동 추적 (예: 'p1')
            function getNamespace(){
                // 모듈 내부에 확실히 존재하는 입력 id를 기준으로 추적 (여기선 체크박스 'dongs')
                var el = document.querySelector('[id$="-dongs"]');
                if (!el || !el.id) return "";
                return el.id.replace(/-dongs$/, ""); // 'p1-dongs' -> 'p1'
            }

            function sendVH(force){
                var h = nowH();
                if (!force && h === lastH) return;
                lastH = h;

                // 1) CSS 변수 --vh 업데이트
                document.documentElement.style.setProperty('--vh', (h * 0.01) + 'px');

                // 2) Shiny 입력 전송 (모듈 ns에 맞게)
                var ns = getNamespace();
                if (window.Shiny && Shiny.setInputValue){
                // 모듈 입력
                if (ns) Shiny.setInputValue(ns + '-viewport_h', h, {priority:'event'});
                // 혹시를 위해 루트 입력도 같이 보냄(무해)
                Shiny.setInputValue('viewport_h', h, {priority:'event'});
                }
            }

            function onResize(){
                clearTimeout(timer);
                timer = setTimeout(function(){ sendVH(false); }, DEBOUNCE_MS);
            }

            window.addEventListener('resize', onResize, {passive:true});
            window.addEventListener('orientationchange', function(){ setTimeout(function(){ sendVH(true); }, 200); }, {passive:true});
            document.addEventListener('DOMContentLoaded', function(){ sendVH(true); });
            setTimeout(function(){ sendVH(true); }, 150);
            })();
    """),
)

@module.server
def tab_app3_server(input, output, session):
    # --- 알림 헬퍼 (ms -> 초로 변환) ---
    def notify(msg: str, type_: str = "warning", duration_ms: int | None = 3500):
        # duration_ms=None 이면 사용자가 닫을 때까지 유지
        dur_sec = None if duration_ms is None else max(0.5, float(duration_ms) / 1000.0)
        try:
            ui.notification_show(msg, type=type_, duration=dur_sec)
        except Exception:
            pass
    # --- '적용'된 동 목록(지도/그래프는 이것만 봄) ---
    applied = reactive.Value([])  # 초기엔 아무것도 적용 안 함

    @reactive.Effect
    @reactive.event(input.apply)
    def _apply_selection():
        sel = input.dongs() or []
        applied.set(sel)
        # (선택) 알림
        try:
            ui.notification_show(f"{len(sel)}개 동 적용 완료", type="message", duration=2.2)
        except Exception:
            pass
    
    @reactive.Effect
    def _clip_applied_on_metric_change():
        allowed = allowed_dongs_for_metric(input.metric())
        cur = applied.get() or []
        new = [d for d in cur if d in allowed]
        if new != cur:
            applied.set(new)

    # 현재 지표에서 값이 있는 동만 허용
    def allowed_dongs_for_metric(metric_name: str) -> list[str]:
        if metric_name in ["포화도", "고령인구비율"] and metric_name in gdf.columns:
            s = pd.to_numeric(gdf[metric_name], errors="coerce")
            return sorted(gdf.loc[s.notna(), "동"].unique().tolist())
        return sorted(gdf["동"].dropna().unique().tolist())

    # 지표 변경 시 체크박스 choices/selected 갱신 (결측 제외)
    @reactive.Effect
    def _refresh_dong_choices():
        metric = input.metric()
        allowed = allowed_dongs_for_metric(metric)
        current_selected = [d for d in (input.dongs() or []) if d in allowed]
        try:
            ui.update_checkbox_group("dongs", choices=allowed, selected=current_selected)
        except Exception:
            session.send_input_message("dongs", {"choices": allowed, "selected": current_selected})

    # ▶ 모두선택
    @reactive.Effect
    @reactive.event(input.select_all_)
    def _select_all():
        allowed = allowed_dongs_for_metric(input.metric())
        try:
            ui.update_checkbox_group("dongs", selected=allowed)
        except Exception:
            session.send_input_message("dongs", {"selected": allowed})

    # ▶ 모두해제
    @reactive.Effect
    @reactive.event(input.clear_all)
    def _clear_all():
        try:
            ui.update_checkbox_group("dongs", selected=[])
        except Exception:
            session.send_input_message("dongs", {"selected": []})
    
        # ▶ 지도 클릭 → 선택 토글
     # ▶ 지도 클릭 → 선택 토글 (값 없는 동 클릭 시 경고)
    @reactive.Effect
    @reactive.event(input.map_clicked_dong)
    def _toggle_from_map():
        evt = input.map_clicked_dong() or {}
        dong = evt.get("dong") if isinstance(evt, dict) else None
        if not dong:
            return

        metric = input.metric()
        allowed = allowed_dongs_for_metric(metric)  # 현재 지표에서 값이 있는 동만

        # 값이 없는 동을 클릭한 경우 → 알림 후 중단
        if dong not in allowed and metric in ["포화도", "고령인구비율"] and metric in gdf.columns:
            notify(f"'{dong}'에는 '{metric}' 값이 없어 선택할 수 없습니다.", type_="warning", duration_ms=3500)
            return

        # 정상 토글
        current = input.dongs() or []
        selected = set(current)
        if dong in selected:
            selected.remove(dong)
        else:
            selected.add(dong)

        # 허용 목록 내에서만 유지 + 원래 순서 보존
        selected = [d for d in allowed if d in selected] if (metric in ["포화도","고령인구비율"] and metric in gdf.columns) \
                   else [d for d in (sorted(gdf["동"].dropna().unique().tolist())) if d in selected]

        try:
            ui.update_checkbox_group("dongs", selected=selected)
        except Exception:
            session.send_input_message("dongs", {"selected": selected})

    # ▶ 용어 설명 모달 열기
    @reactive.Effect
    @reactive.event(input.btn_glossary)
    def _open_glossary():
        # 통상적 정의(간단 요약)
        desc = ui.tags.dl(
            ui.tags.dt("고령인구비율"),
            ui.tags.dd(
                "활용 데이터: 대구 광역시 동 별 고령인구 현황(전체 인구, 고령인구 수 → 고령인구 비율) 및 은행 지점별 주소",
                ui.tags.br(),
                "1. 은행 지점 별 주소 값에서 ‘구군’ 및 ‘읍면동’ 추출",
                ui.tags.br(),
                "2. 동 별 고령인구 현황 데이터의 행정구역에 매핑",
                ui.tags.br(),
                "3. 각 은행 지점에 대해 ‘구군’ , ‘행정동’, ‘고령인구비율’ 도출 ",
            ),
            ui.tags.dt("지점당 인구수"),
            ui.tags.dd(
                "활용 데이터: 은행 지점별 주소(’구군’, ‘읍면동’), 대구광역시 동 별 인구수",
                ui.tags.br(),
                "1. ‘고령인구비율’ 도출 시 추가했던 각 은행 지점의 행정동에 대해 행정동 별 은행 수 집계",
                ui.tags.br(),
                "2. 각 행정동 별로   → 전체 인구수/ 은행 수   로 도출",
                ui.tags.br(),
                "(해당 지수가 높을 경우 은행 수 대비 인구 수가 많아, 은행 방문 시 대기 시간이 길어지는 등 포화될 가능성이 높은 것으로 판단) "
            ),
        )

        ui.modal_show(
            ui.modal(
                ui.div({"style":"max-width:760px"},  # 팝업 폭 소형
                    desc,
                ),
                title="용어 설명",
                easy_close=True,
                footer=ui.div(
                    ui.input_action_button("glossary_close", "닫기")
                ),
                size="l"
            )
        )

    # ▶ 모달 닫기
    @reactive.Effect
    @reactive.event(input.glossary_close)
    def _close_glossary():
        try:
            ui.modal_remove()
        except Exception:
            pass

    def subset_by_dong(geo: gpd.GeoDataFrame, selected: list) -> gpd.GeoDataFrame:
        if not selected:
            return geo.iloc[0:0].copy()
        return geo[geo["동"].isin(selected)].copy()

    # -------- 동적 높이 계산 --------
    def current_map_height() -> int:
        raw = input.viewport_h()  # JS에서 setInputValue('viewport_h', ...)로 들어옴
        # 문자열/None 등 어떤 값이 와도 안전하게 숫자로 변환
        try:
            vh = float(raw) if raw is not None else None
        except Exception:
            vh = None
        base = vh if (vh is not None and vh > 0) else 900.0
        h = int(max(base * MAP_VH_RATIO, MIN_MAP_HEIGHT))
        return h
    
    def map_height_safe() -> int:
        # 존재하지 않을 수도 있는 입력을 안전하게 읽기
        raw = None
        try:
            # 모듈 네임스페이스에 있는 입력
            raw = input.viewport_h()
        except Exception:
            try:
                # 혹시 루트 입력으로 들어온 경우 (위 스크립트가 둘 다 보냄)
                raw = session.root_input.get("viewport_h")()  # 없으면 또 예외
            except Exception:
                raw = None

        # 숫자로 변환 + 폴백
        try:
            vh = float(raw) if raw is not None else None
        except Exception:
            vh = None

        base = vh if (vh is not None and vh > 0) else 900.0
        return int(max(base * MAP_VH_RATIO, MIN_MAP_HEIGHT))
        
    # -------- 지도 컨테이너(동적 높이) --------
    @output
    @render.ui
    def map_container_dyn():
        pct = int(MAP_VH_RATIO * 100)  # 예: 72
        # CSS max()로 최소 높이 보장 + 뷰포트 비율 적용
        return ui.div(
            {"id": "map_container",
            "style": f"height: max({MIN_MAP_HEIGHT}px, calc(var(--vh, 1vh) * {pct}));"},
            ui.output_ui("map_html")
    )
    # -------- 지도 생성 (folium → srcdoc) --------
    def build_map_html(selected: list[str]) -> str:
        metric   = input.metric()
        palette  = DEFAULT_PALETTE
        binmode  = DEFAULT_BINMODE
        k        = DEFAULT_K
        opacity  = DEFAULT_OPACITY

        m = folium.Map(location=[35.8714, 128.6014], zoom_start=11,
                       tiles="cartodbpositron", width="100%", height="100%")

        folium.GeoJson(
            data=GDF_UNION.__geo_interface__,
            name="기본(균일 연회색, 단일 다각형)",
            style_function=lambda f: {
                "fillColor": NAN_COLOR, "color": NAN_COLOR,
                "weight": 0, "fillOpacity": BASE_OPACITY
            },
            tooltip=None,
        ).add_to(m)

        folium.GeoJson(
            data=gdf.__geo_interface__,
            name="읍면동 경계",
            style_function=lambda f: {"fillOpacity": 0.0, "color": "#808080", "weight": 1.0},
            tooltip=folium.GeoJsonTooltip(fields=["동"], aliases=["동"]),
        ).add_to(m)

        gsel = subset_by_dong(gdf, selected)
        tb_src = (gsel if len(gsel) > 0 else gdf).total_bounds
        minx, miny, maxx, maxy = tb_src
        m.fit_bounds([[miny, minx], [maxy, maxx]])

        if len(gsel) > 0 and metric in gsel.columns and metric in ["포화도", "고령인구비율"]:
            s = pd.to_numeric(gsel[metric], errors="coerce")
            if s.notna().sum() > 0:
                bins = compute_bins(s, binmode, k)
                df_val = gsel[["동", metric]].copy()
                df_val[metric] = pd.to_numeric(df_val[metric], errors="coerce")
                ch = folium.Choropleth(
                    geo_data=gsel.__geo_interface__,
                    data=df_val,
                    columns=["동", metric],
                    key_on="feature.properties.동",
                    fill_color=palette,
                    fill_opacity=opacity,
                    line_opacity=0.8,
                    nan_fill_color=NAN_COLOR,
                    nan_fill_opacity=opacity,
                    bins=bins.tolist(),
                    legend_name=str(metric),
                    highlight=True,
                    name=f"{metric} (선택 영역)",
                )
                ch.add_to(m)
                ch.geojson.add_child(
                    folium.features.GeoJsonTooltip(
                        fields=["동", metric],
                        aliases=["동", metric],
                        localize=True,
                        sticky=True,
                        labels=True
                    )
                )
                # --- 전체 선택 시 상위 3개 빨간 테두리 강조 ---
                selected_list = selected or []
                try:
                    allowed_all = allowed_dongs_for_metric(metric)
                except Exception:
                    allowed_all = sorted(gdf["동"].dropna().unique().tolist())

                is_all_selected = bool(selected_list) and (set(selected_list) == set(allowed_all))

                if is_all_selected and metric in ["포화도", "고령인구비율"]:
                    # 중복/NaN 대비: 동별 평균 후 상위 3
                    df_rank = (
                        gsel[["동", metric]].copy()
                        .assign(**{metric: pd.to_numeric(gsel[metric], errors="coerce")})
                        .dropna(subset=[metric])
                        .groupby("동", as_index=False)[metric].mean()
                        .sort_values(metric, ascending=False)
                    )
                    if not df_rank.empty:
                        TOPN = 3
                        top_names = df_rank.head(TOPN)["동"].tolist()
                        g_top = gsel[gsel["동"].isin(top_names)].copy()

                        folium.GeoJson(
                            data=g_top.__geo_interface__,
                            name=f"{metric} 상위 {TOPN} 강조",
                            style_function=lambda f: {
                                "fillOpacity": 0.0,
                                "color": "#e53935",  # 빨강
                                "weight": 3.0,
                                "dashArray": None,
                            },
                            tooltip=None,
                        ).add_to(m)
                # --- 끝 ---

                # === [안전 라벨 블록] 선택한 동을 정확히 라벨링 (+진단 HUD) ===
                # === [안전 라벨 블록] 선택한 동 라벨링 (+진단 HUD) ===
                MAX_LABELS = 10           # 일부 선택 시 상한
                TOPN_ALL   = 10           # 전체 선택 시 정확히 이 개수만 라벨

                def _fix_geom(geom):
                    """가능하면 geometry를 고쳐서 반환 (buffer(0) 등)"""
                    if geom is None:
                        return None
                    try:
                        if not geom.is_valid:
                            geom = geom.buffer(0)
                    except Exception:
                        pass
                    return geom

                def _biggest_poly(geom):
                    """MultiPolygon이면 가장 큰 폴리곤 선택"""
                    try:
                        if geom.geom_type == "MultiPolygon" and len(geom.geoms) > 0:
                            return max([g for g in geom.geoms if not g.is_empty], key=lambda g: g.area)
                    except Exception:
                        pass
                    return geom

                def _safe_rep_point_from(geom):
                    g = _fix_geom(geom)
                    if g is None or g.is_empty:
                        return None
                    try:
                        g = _biggest_poly(g)
                        return g.representative_point()
                    except Exception:
                        try:
                            return g.centroid
                        except Exception:
                            return None

                # 1) 전용 pane
                folium.map.CustomPane("labels").add_to(m)
                m.get_root().html.add_child(folium.Element("""
                <style>.leaflet-labels-pane { z-index: 700 !important; pointer-events: none; }</style>
                """))

                # 2) 전체선택 여부 판단
                selected_list = selected or []
                try:
                    allowed_all = allowed_dongs_for_metric(metric)
                except Exception:
                    allowed_all = sorted(gdf["동"].dropna().unique().tolist())
                is_all_selected = bool(selected_list) and (set(selected_list) == set(allowed_all))

                # 3) 라벨 대상으로 사용할 동 이름 목록(target_names) 결정
                if is_all_selected and metric in ["포화도", "고령인구비율"] and metric in gdf.columns:
                    # 전체선택이면 지표 기준 상위 TOPN_ALL만
                    df_all = (
                        gdf[gdf["동"].isin(allowed_all)][["동", metric]].copy()
                        .assign(**{metric: pd.to_numeric(gdf[metric], errors="coerce")})
                        .dropna(subset=[metric])
                        .groupby("동", as_index=False)[metric].mean()
                        .sort_values(metric, ascending=False)
                    )
                    target_names = df_all.head(TOPN_ALL)["동"].tolist()
                else:
                    # 일부 선택: 선택한 순서 유지, 최대 MAX_LABELS
                    target_names = (selected_list[:MAX_LABELS]) if selected_list else []

                # 4) 각 동별로 대표 지오메트리 확보 (gdf에서 가장 큰 폴리곤 1개)
                rows = gdf[gdf["동"].isin(target_names)].copy()
                # 같은 동이 여러 행이면 면적 큰 것 하나만
                rows["_area"] = rows["geometry"].apply(lambda g: getattr(g, "area", 0.0))
                rows = rows.sort_values("_area", ascending=False).drop_duplicates(subset=["동"], keep="first")

                # 5) 대표점 계산 (없으면 gsel에서 보완 시도)
                label_points = []
                missing_for = []
                for _, r in rows.iterrows():
                    nm = r["동"]
                    pt = _safe_rep_point_from(r["geometry"])
                    if (pt is None or pt.is_empty) and len(gsel) > 0:
                        # 선택 영역에서 해당 동 geometry 보완
                        try:
                            gg = gsel.loc[gsel["동"] == nm, "geometry"].values
                            if len(gg) > 0:
                                pt = _safe_rep_point_from(gg[0])
                        except Exception:
                            pass
                    if pt is None or pt.is_empty:
                        missing_for.append(nm)
                        continue
                    label_points.append((nm, pt))

                # 6) 라벨 폰트(선택 있으면 크게)
                label_font_px = 15 if selected_list else 12
                label_font_wt = 800 if selected_list else 700

                # 7) 라벨 생성 (선택한 동 이름의 순서를 최대한 유지)
                name_to_pt = {nm: pt for nm, pt in label_points}
                ordered = [nm for nm in target_names if nm in name_to_pt]
                for nm in ordered:
                    pt = name_to_pt[nm]
                    folium.Marker(
                        location=[pt.y, pt.x],
                        pane="labels",
                        icon=folium.DivIcon(html=f'''
                            <div style="
                                display:inline-block;
                                transform: translate(-50%, -100%);
                                font: {label_font_wt} {label_font_px}px/1.25 Malgun Gothic,AppleGothic,NanumGothic,'Noto Sans KR',Arial,sans-serif;
                                color:#111; background:rgba(255,255,255,.9);
                                padding:3px 7px; border-radius:5px; border:1px solid rgba(0,0,0,.18);
                                white-space:nowrap; pointer-events:none;
                                text-shadow:-1px -1px 0 #fff, 1px -1px 0 #fff,
                                            -1px  1px 0 #fff, 1px  1px 0 #fff;">
                                {nm}
                            </div>
                        ''')
                    ).add_to(m)

                # 8) HUD: 선택/라벨/보강실패
                sel_cnt = len(selected_list)
                lbl_cnt = len(ordered)
                miss_cnt = len(missing_for)
                hud_html = f"""
                <div class="map-hud">선택 {sel_cnt} / 라벨 {lbl_cnt}{' · 실패 '+str(miss_cnt)+'개' if miss_cnt else ''}</div>
                <style>
                .map-hud {{
                position:absolute; top:8px; right:8px; z-index:1000;
                background:rgba(255,255,255,.92); border:1px solid #e0e0e0;
                border-radius:6px; padding:4px 8px;
                font:600 11px/1.2 'Noto Sans KR', Arial; pointer-events:none;
                }}
                </style>
                """
                m.get_root().html.add_child(folium.Element(hud_html))

        # ===== [여기서부터 교체] 지도 HTML 추출 + 클릭 바인딩 주입 =====
        try:
            base_html = m.get_root().render()  # folium이 만든 HTML
        except Exception:
            base_html = ""  # 혹시 렌더 실패해도 안전하게

        inject_js = r"""
<style>
/* 폴리곤 위에 포인터 커서 */
.leaflet-interactive { cursor: pointer; }
/* 툴팁을 커서에서 살짝 띄워 라벨과 겹침 최소화 */
.leaflet-tooltip { 
  pointer-events: none;
  margin-left: 12px;   /* 오른쪽으로 */
  margin-top:  -12px;  /* 위로 */
  box-shadow: 0 1px 2px rgba(0,0,0,.25);
  opacity: .96;
  font-weight: 600;
}
.leaflet-tooltip-left  { margin-left: -12px; } /* Leaflet 방향 클래스 보정 */
.leaflet-tooltip-right { margin-left:  12px; }
.leaflet-tooltip-top   { margin-top:  -12px; }
.leaflet-tooltip-bottom{ margin-top:   12px; }
</style>
<script>
(function(){
  function getMap(){{
    var fmap=null;
    for (var k in window) {{
      if (k.indexOf('map_')===0 && window[k] && typeof window[k].eachLayer==='function') {{
        fmap = window[k];
      }}
    }}
    return fmap;
  }}

  function bindClicks(){{
    var m=getMap(); if(!m) return;

    function onClickFeature(e){{
      try {{
        var dong = e && e.target && e.target.feature && e.target.feature.properties && e.target.feature.properties["동"];
        if (!dong) return;
        var payload = {{ dong: dong, nonce: Date.now() }};
        if (window.parent && window.parent.Shiny && window.parent.Shiny.setInputValue) {{
          window.parent.Shiny.setInputValue("{ns_clicked}", payload, {{priority:"event"}});
        }}
      }} catch(err) {{ console.warn("click handler error:", err); }}
    }}

    function walk(layer){{
      if (!layer) return;
      if (layer.feature && typeof layer.on === 'function') layer.on('click', onClickFeature);
      if (typeof layer.eachLayer === 'function') layer.eachLayer(walk);
    }}

    m.eachLayer(walk);
    m.on('layeradd', function(ev){{ walk(ev.layer); }});
  }}

  if (document.readyState === 'complete') setTimeout(bindClicks, 0);
  else window.addEventListener('load', function(){{ setTimeout(bindClicks, 0); }});
})();
</script>
"""
        full_html = (base_html or "") + inject_js.replace("{ns_clicked}", session.ns("map_clicked_dong"))

        # www/folium_map.html 로 저장
        # fpath = WWW_DIR / "folium_map.html"
        # with open(fpath, "w", encoding="utf-8") as f:
        #     f.write(full_html)

        # # 캐시 방지용 쿼리스트링
        # import time as _time
        # nonce = int(_time.time() * 1000)

        # srcdoc 대신 src 사용 (★ 슬래시 없이 상대경로 권장)
        # return f'<iframe src="folium_map.html?v={nonce}" style="width:100%;height:100%;border:none;"></iframe>'
        safe = escape(full_html)
        return f'<iframe style="width:100%;height:100%;border:none;" srcdoc="{safe}"></iframe>'

    @output
    @render.ui
    def map_html():
        selected = applied.get() or []     # ⬅️ 변경
        return ui.HTML(build_map_html(selected))

    # -------- Plotly: 세로 막대 Top10 (동적 높이) --------
    def build_plotly_topN(metric_col: str, title_prefix: str, ylabel: str, height_px: int, selected: list[str], topn: int = 10):
        try:
            # ---------- 상수 ----------
            BAR_TEXT_SIZE = 18  # 막대 내부 수치 글자 크기
            if metric_col not in gdf.columns:
                fig = go.Figure()
                fig.update_layout(
                    title=f"'{metric_col}' 컬럼이 없습니다.",
                    height=height_px, margin=dict(l=10, r=10, t=48, b=10),
                    font=dict(family="Malgun Gothic, AppleGothic, NanumGothic, Noto Sans KR, Arial")
                )
                return fig

            geo = gdf[["동", metric_col]].copy()
            geo[metric_col] = pd.to_numeric(geo[metric_col], errors="coerce")
            geo = geo.dropna(subset=[metric_col])

            # ▼ 선택된 동만 사용 (선택이 없으면 전체)
            if selected:
                geo = geo[geo["동"].isin(selected)]

            if geo.empty:
                msg = "선택된 동에 유효한 데이터가 없습니다." if selected else "유효한 데이터가 없습니다."
                fig = go.Figure()
                fig.update_layout(
                    title=msg,
                    height=height_px, margin=dict(l=10, r=10, t=48, b=10),
                    font=dict(family="Malgun Gothic, AppleGothic, NanumGothic, Noto Sans KR, Arial")
                )
                return fig

            # 동 이름 중복 대비 → 평균 집계
            geo = geo.groupby("동", as_index=False)[metric_col].mean()

            # 0~1.5면 비율 판단 → % 표시
            s = geo[metric_col]
            is_ratio = (s.min() >= 0) and (s.max() <= 1.5)
            scale = 100.0 if is_ratio else 1.0
            disp_col = f"{metric_col}__disp"
            geo[disp_col] = s * scale

            # 상위 N만 남기기
            geo = geo.sort_values(disp_col, ascending=False)
            N = min(topn, len(geo))
            top = geo.head(N).reset_index(drop=True)

            # --- 전체 선택 여부 판단(해당 지표 기준) ---
            try:
                allowed_all = allowed_dongs_for_metric(metric_col)  # 현재 지표에서 유효한 전체 동
            except Exception:
                allowed_all = sorted(gdf["동"].dropna().unique().tolist())

            is_all_selected = bool(selected) and (set(selected) == set(allowed_all))
            is_none_selected = not selected

            highlight = is_all_selected or is_none_selected  # ⬅️ 두 경우 모두 강조
            TOP_HILITE = min(3, len(top))  # 데이터가 3 미만이면 있는 만큼만

            # 막대 색/외곽선 구성
            DEFAULT_BAR = "#636EFA"
            HILITE_FILL = "#e53935"
            HILITE_LINE = "#b71c1c"

            bar_colors = []
            line_colors = []
            line_widths = []
            for i in range(len(top)):
                if highlight and i < TOP_HILITE:
                    bar_colors.append(HILITE_FILL)
                    line_colors.append(HILITE_LINE)
                    line_widths.append(2.0)
                else:
                    bar_colors.append(DEFAULT_BAR)
                    line_colors.append("rgba(0,0,0,0)")
                    line_widths.append(0)

            # 동적 제목
            if selected:
                title = f"{title_prefix} (선택 {len(set(selected))}개 중 상위 {N})"
            else:
                title = f"{title_prefix} (전체 중 상위 {N})"

            fig = px.bar(
                top, x="동", y=disp_col, title=title,
                labels={"동": "동", disp_col: ylabel},
                # text=top[disp_col].round(1)
            )
            # fig.update_traces(textposition="inside")  # 텍스트를 막대 내부에 고정
            # fig.update_traces(
            #     insidetextfont=dict(size=BAR_TEXT_SIZE, color="white"),
            #     outsidetextfont=dict(size=BAR_TEXT_SIZE, color="#111"),
            # )
            # fig.update_layout(uniformtext_minsize=BAR_TEXT_SIZE-2, uniformtext_mode="hide")
            fig.update_traces(
                marker_color=bar_colors,
                marker_line_color=line_colors,
                marker_line_width=line_widths,
            )
            fig.update_traces(
                hovertemplate="동=%{x}<br>"+ylabel+"=%{y:.1f}"+("%" if is_ratio else "")+"<extra></extra>",
                # texttemplate="%{text:.1f}"+("%" if is_ratio else ""),
                cliponaxis=False
            )
            fig.update_layout(
                height=height_px,
                margin=dict(l=10, r=10, t=56, b=10),
                xaxis=dict(tickangle=-35, categoryorder="array", categoryarray=top["동"].tolist()),
                yaxis=dict(rangemode="tozero", ticksuffix=("%" if is_ratio else "")),
                font=dict(family="Malgun Gothic, AppleGothic, NanumGothic, Noto Sans KR, Arial"),
            )
            return fig

        except Exception as e:
            fig = go.Figure()
            fig.update_layout(title=f"그래프 오류: {e}",
                            height=height_px, margin=dict(l=10, r=10, t=48, b=10))
            return fig

    @output
    @render.ui
    def plot_elderly():
        map_h = map_height_safe()
        gap_between_cards = 12
        total_for_right = max(map_h - RIGHT_TRIM_PX, 0) if 'RIGHT_TRIM_PX' in globals() else map_h
        height = max(int((total_for_right - gap_between_cards) / 2), 220)

        selected = applied.get() or []     # ⬅️ 변경
        fig = build_plotly_topN("고령인구비율", "동별 고령인구비율", "고령인구비율(%)", height, selected, topn=10)
        html = fig.to_html(full_html=False, include_plotlyjs="inline", config={"responsive": True})
        return ui.HTML(f'<div style="width:100%;height:{height}px;">{html}</div>')

    @output
    @render.ui
    def plot_saturation():
        map_h = map_height_safe()
        gap_between_cards = 12
        total_for_right = max(map_h - RIGHT_TRIM_PX, 0) if 'RIGHT_TRIM_PX' in globals() else map_h
        height = max(int((total_for_right - gap_between_cards) / 2), 220)

        selected = applied.get() or []
        fig = build_plotly_topN("포화도", "동별 지점당 인구수", "스코어", height, selected, topn=10)
        html = fig.to_html(full_html=False, include_plotlyjs="inline", config={"responsive": True})
        return ui.HTML(f'<div style="width:100%;height:{height}px;">{html}</div>')

# -----------------------------------------------------------------------------
# TAB 4 — 부록
# -----------------------------------------------------------------------------

# ====== UI ======
@module.ui
def tab_app4_ui():
    return ui.page_fluid(
        # 1행
        ui.layout_columns(
            ui.card(ui.card_header("1. 주제 선정 배경 및 필요성"),
                    ui.div(ui.output_ui("appendix_1")),   # scroll-body 제거
                    style="height:460px;"),
            ui.card(ui.card_header("2. 분석 개요"),
                    ui.div(ui.output_ui("appendix_2")),   # scroll-body 제거
                    style="height:460px;"),
            col_widths=[6,6]
        ),

        # 2행
        ui.layout_columns(
            ui.card(ui.card_header("3. 데이터 설명(출처, 데이터명, 비고)"),
                    ui.div(ui.output_ui("appendix_3")),   # scroll-body 제거
                    style="height:460px;"),
            ui.card(ui.card_header("4. Feature 4개 지표 산정식"),
                    ui.div(ui.output_image("appendix_4_img"), class_="img-box"), # scroll-body 제거
                    style="height:460px;"),
            col_widths=[6,6]
        ),

        # 3행
        ui.layout_columns(
            ui.card(ui.card_header("5. 타겟클러스터 선정 기준"),
                    ui.div(ui.output_ui("appendix_5")),   # scroll-body 제거
                    style="height:460px;"),
            ui.card(ui.card_header("6. 각 클러스터 별 정책제안 지점 도출 기준"),
                    ui.div(ui.output_ui("appendix_6")),   # scroll-body 제거
                    style="height:460px;"),
            col_widths=[6,6]
        ),
    )
# ====== Server ======
@module.server
def tab_app4_server(input, output, session):
    # --- 한글 폰트 자동 지정 ---
    def set_korean_font():
        from matplotlib import font_manager
        candidates = [
            "Malgun Gothic","MalgunGothic","AppleGothic",
            "NanumGothic","Noto Sans CJK KR","Noto Sans KR",
            "Arial Unicode MS"
        ]
        available = {f.name for f in font_manager.fontManager.ttflist}
        for name in candidates:
            if name in available:
                matplotlib.rcParams["font.family"] = name
                break
        else:
            matplotlib.rcParams["font.family"] = "sans-serif"
            matplotlib.rcParams["font.sans-serif"] = candidates + list(
                matplotlib.rcParams.get("font.sans-serif", [])
            )
        matplotlib.rcParams["axes.unicode_minus"] = False
    set_korean_font()

    # --- 공통 집계 함수 (값은 1~10 스케일 그대로 사용) ---
    def _compute_cluster_stats(path="./data/통합추가.csv"):
        try:
            df = pd.read_csv(path, encoding="utf-8")
        except Exception:
            df = pd.read_csv(path, encoding="cp949")

        s = (df["고령인구비율"].astype(str)
             .str.replace("%", "", regex=False)
             .str.replace(",", "", regex=False))
        df["고령인구비율"] = pd.to_numeric(s, errors="coerce")

        cluster_avg = (df.groupby("클러스터", dropna=True)["고령인구비율"]
                         .mean()
                         .reset_index()
                         .sort_values("클러스터"))
        median_value = df["고령인구비율"].median()
        target_clusters = cluster_avg.loc[
            cluster_avg["고령인구비율"] > median_value, "클러스터"
        ].tolist()
        return cluster_avg, median_value, target_clusters

    # ---- 1번 카드: 주제 선정 배경 및 필요성 ----
    @output
    @render.ui
    def appendix_1():
        return ui.markdown(
            """
### 배경
1. **전국 은행들의 오프라인 지점·ATM 감소 추세**  
   - 시사점: 비대면 확산 속 오프라인 채널 축소 → **고령·저소득층 금융 접근성 리스크**

2. **대구의 고령화 현실(광역시 중 2위)**  
   - 시사점: 대구는 고령화가 뚜렷 → **디지털 전환의 사각지대**가 생기기 쉬움

3. **세대간 디지털 금융 이용 격차**  
   - 최근 1개월 모바일 금융 이용경험: **20~40대 95%+ vs 60대+ 53.8% (2025년 3월 기준)**  
   - 시사점: 세대 간 격차에 따른 **취약계층 맞춤 보완 채널** 필요

### 전국적 대응 현황
1) 일부 은행이 **시니어 특화 점포**를 운영 중이나, **서울·수도권 편중**  
2) 실제로 시니어 특화 점포가 절실한 곳은 **인구소멸/고령화 지역**에 더 많이 존재

### 분석 필요성
- 고령화가 가속화 중인 **대구시 고령층 금융 소외 해소** 및 **포용성 제고**  
- 은행과 지자체의 **정책적 협력**을 위한 **참고 기준**과 **수립 방안** 필요
            """
        )

    # ---- 2번 카드: 분석 개요 ----
    @output
    @render.ui
    def appendix_2():
        return ui.markdown(
            """
- ‘**시니어 특화 은행 서비스**’에 초점을 맞춰, 
**대구시 내 기존 은행 지점**의 입지 특성 변수 도출  
- 도출 변수 기반 **군집화(Clustering)** 및 **타겟 군집 선정**  
- 타겟 군집의 **입지 특징 도출** 및 특징에 따른 
**시니어 금융 서비스 전략** 설정  
- 각 타겟 군집 별 **전략 기반 벤치마킹 지점 도출**
(신규 입지 제안 아님)

> *입지 제안은 신규 위치 제안이 아닌, **기존 지점**을 분석해 벤치마킹 지점을 도출하는 방식*
            """
        )

    # ---- 3번 카드: (건드리지 않음, 그대로) ----
    @output
    @render.ui
    def appendix_3():
        rows = [
            {"src":"각 은행 지점 별 사이트", "src_sub":"(국민, 신한, 우리, 하나, 농협, DGB대구)",
             "name":"대구광역시 은행 지점", "name_sub":"(총 236개 지점)", "use":"은행명, 지점명, 주소"},
            {"src":"공공데이터포털", "src_sub":"", 
             "name":"대구광역시 시내버스 정류소 위치정보", "name_sub":"", "use":"버스정류소 행정코드, GPS, 경유노선"},
            {"src":"공공데이터포털", "src_sub":"", 
             "name":"국가철도공단 대구 지하철 주소데이터", "name_sub":"", "use":"지하철역명, 주소"},
            {"src":"공공데이터포털", "src_sub":"", 
             "name":"대구광역시 경로당", "name_sub":"", "use":"경로당명, 주소"},
            {"src":"대구광역시청", "src_sub":"", 
             "name":"대구광역시 노인여가복지시설", "name_sub":"", "use":"복지회관 기관명, 주소"},
            {"src":"행정안전부", "src_sub":"", 
             "name":"대구광역시 동별 고령인구 현황", "name_sub":"", "use":"행정기관(동), 전체인구, 65세이상인구"},
        ]

        header = ui.tags.thead(ui.tags.tr(
            ui.tags.th("출처"), ui.tags.th("데이터명"), ui.tags.th("활용 정보")
        ))

        def create_cell(main_text, sub_text=""):
            return ui.tags.td(main_text, ui.tags.br(), sub_text) if sub_text else ui.tags.td(main_text)

        body_rows = []
        for r in rows:
            src_cell  = create_cell(r["src"],  r.get("src_sub", ""))
            name_cell = create_cell(r["name"], r.get("name_sub", ""))
            use_cell  = create_cell(r["use"],  r.get("use_sub", ""))
            body_rows.append(ui.tags.tr(src_cell, name_cell, use_cell))

        table = ui.tags.table({"class":"nice-table"},
                              ui.tags.caption(ui.tags.span("데이터 설명", class_="chip"),
                                              "출처 · 데이터명 · 활용정보 요약"),
                              header, ui.tags.tbody(*body_rows))
        footnote = ui.tags.div(
            ui.tags.strong("※ 참고: "),
            "카카오맵 API를 활용하여 주소 정보를 위도·경도 좌표로 일괄 변환",
            class_="note"
        )
        return ui.div(table, footnote)

    # ---- 4번 카드: (건드리지 않음, 그대로) ----
    @output
    @render.image
    def appendix_4_img():
        return {
            "src": "./www/feature.png",
            "alt": "지표 산정식",
            "delete_file": False,
        }

    # ---- 5번 카드: (건드리지 않음, 그대로) ----
    @output
    @render.ui
    def appendix_5():
        try:
            cluster_avg, median_value, target_clusters = _compute_cluster_stats()
        except Exception as e:
            return ui.div(f"데이터 파일을 읽을 수 없습니다: {e}")

        explanation = ui.div(
            ui.tags.h4("타겟 클러스터 선정 기준", style="margin-top: 12px; color: #374151;"),
            ui.tags.p(
                f"'고령인구비율'이 기준값(중앙값: {median_value:.2f})을 초과하는 군집을 타겟으로 설정",
                style="line-height: 1.6; margin-bottom: 6px;"
            ),
            ui.tags.p(
                ui.tags.strong(
                    "타겟 클러스터: " +
                    (", ".join([f"{c}번" for c in target_clusters]) if target_clusters else "없음")
                ),
                style="color: #dc2626; font-size: 1.02em;"
            ),
            ui.tags.ul(
                *[
                    ui.tags.li(
                        f"클러스터 {int(c) if str(c).isdigit() else c}번: "
                        f"{cluster_avg.loc[cluster_avg['클러스터']==c,'고령인구비율'].iloc[0]:.2f}"
                    )
                    for c in target_clusters
                ],
                style="margin-top: 8px; line-height: 1.7;"
            ),
            style=("background: #f8fafc; padding: 12px; border-radius: 8px; "
                   "border-left: 4px solid #3b82f6; margin-top: 10px;")
        )

        return ui.div(
            ui.output_plot("cluster_age_plot", width="100%", height="340px"),
            explanation
        )

    @output
    @render.plot(alt="클러스터별 고령인구비율 평균")
    def cluster_age_plot():
        import matplotlib.pyplot as plt

        cluster_avg, median_value, target_clusters = _compute_cluster_stats()

        x = list(range(len(cluster_avg)))
        y = cluster_avg["고령인구비율"].to_list()
        labels = [f"{str(c)}번" for c in cluster_avg["클러스터"]]
        colors = ["#ff6b6b" if c in target_clusters else "#74c0fc"
                  for c in cluster_avg["클러스터"]]

        fig, ax = plt.subplots(figsize=(7.4, 3.2))
        bars = ax.bar(x, y, color=colors, edgecolor="#1f2937", linewidth=0.6)

        ax.axhline(median_value, linestyle="--", color="red", linewidth=1.3,
                   label=f"중앙값: {median_value:.2f}")

        ax.set_xticks(x)
        ax.set_xticklabels(labels)
        ax.set_ylabel("고령인구비율")
        ax.set_xlabel("클러스터")
        ax.set_title("클러스터별 고령인구비율 평균", pad=10)

        for b in bars:
            h = b.get_height()
            ax.text(b.get_x() + b.get_width()/2, h, f"{h:.1f}",
                    ha="center", va="bottom", fontsize=9)

        ax.grid(axis="y", alpha=0.3)
        ax.margins(y=0.20)
        ax.legend(loc="upper right", frameon=False)
        fig.tight_layout()
        return fig

    # ---- 6번 카드: 각 클러스터 별 정책제안 지점 도출 기준 ----
    @output
    @render.ui
    def appendix_6():
        return ui.markdown(
            """
### 0번 군집
- **특징:** 교통 불편, 노인복지 시너지 낮음, 고령비율 높음  
- **전략 및 근거:** *찾아가는 금융 서비스* 시행 지점 제안  
  - (전국적 방향성 참고) 시외지역 및 복지관 이용 어르신의 금융 편의 제고  
- **기준:** 대구 0번 클러스터 중 **외곽지역**(북부 군위군 / 남부 달성군) 거점 선정  
- **지점:**  
  - 북부(군위군) — *NH 농협은행 군위군지부*, *군위군(출)*  
  - 남부(달성군) — *NH농협은행 달성군청*, *iM뱅크 달성군청(출)*

---

### 5번 군집
- **특징:** 복지 시너지 **중간**, 교통 **좋음**, 고령비율 **매우 높음**, **지점당 인구수 낮음**  
- **전략 및 근거:** 현 거점 기준 **시니어 금융코너 확장** + **디지털 금융 교육존/공동 커뮤니티** 운영  
- **기준:** 복지 낮고, 교통 좋고, **지점당 인구수 ≤ 2.2**인 지역 타겟  
- **지점:** *우리은행 대구 3공단(비산 7동)*, *iM뱅크 성명(대명 10동)*

---

### 6번 군집
- **특징:** **복지·교통 우수**, 고령비율 높음, **지점당 인구수 높음**  
- **전략 및 근거:** **시니어 특화점포 개설**에 최적 (수요·접근성·복지 시너지 우수)  
- **기준:** 복지·교통·지점당 인구수·고령비율 **동일 가중치**, 상위 **3개** 선정  
- **지점:** *iM뱅크 방촌*, *iM뱅크 동구청*, *iM뱅크 달서구청(출)*
            """
        )


# -----------------------------------------------------------------------------
# Main UI/Server — stitch 3 tabs together
# -----------------------------------------------------------------------------
app_ui = ui.page_fluid(
    ui.head_content(
        ui.tags.link(rel="stylesheet", href="common.css"),
        ui.tags.link(rel="stylesheet", href="tab1.css"),
        ui.tags.link(rel="stylesheet", href="tab2.css"),
        ui.tags.link(rel="stylesheet", href="tab3.css"),
        ui.tags.link(rel="stylesheet", href="tab4.css"),
        ui.tags.link(rel="icon", href="favicon.ico", type="image/x-icon"),
        ui.tags.link(rel="icon", href="favicon-32x32.png", type="image/png", sizes="32x32"),
        ui.tags.link(rel="icon", href="favicon-16x16.png", type="image/png", sizes="16x16"),
        ui.tags.link(rel="apple-touch-icon", href="apple-touch-icon.png", sizes="180x180"),
        ui.tags.link(rel="manifest", href="site.webmanifest"),
        ui.tags.meta(name="theme-color", content="#ffffff"),
        ui.tags.title("대구지역 시니어 금융 서비스 전략 및 입지 제안")
    ),
    ui.div(
        {"class": "page-title"},
        # ui.tags.img(src="logo.png", alt="로고", loading="lazy", decoding="async"),
        ui.h2("대구지역 시니어 금융 서비스 전략 및 입지 제안"),
    ),
    ui.navset_tab(
        ui.nav_panel("지점별 서비스 전략 제안", tab_app1_ui("t1")),
        ui.nav_panel("지점별 교통/복지 스코어 비교", tab_app2_ui("t2")),
        ui.nav_panel("고령인구비율 및 은행 지점당 인구수", tab_app3_ui("t3")),
        ui.nav_panel("부록(기준 및 세부설명)", tab_app4_ui("t4")),
        id="main_tabs", selected="지점별 서비스 전략 제안"
    )
)


def server(input, output, session):
    tab_app1_server("t1")
    tab_app2_server("t2")
    tab_app3_server("t3")
    tab_app4_server("t4")


app = App(app_ui, server, static_assets=WWW_DIR)<|MERGE_RESOLUTION|>--- conflicted
+++ resolved
@@ -1250,11 +1250,7 @@
 gdf['지점당인구수'] = gdf['포화도']
 available_metrics = [c for c in ["지점당인구수", "고령인구비율"] if c in gdf.columns]
 metric_choices = ["(없음)"] + available_metrics
-<<<<<<< HEAD
-default_metric = "지점당인구수" if "포화도" in available_metrics else (
-=======
 default_metric = "지점당인구수" if "지점당인구수" in available_metrics else (
->>>>>>> f79f819c
     "고령인구비율" if "고령인구비율" in available_metrics else "(없음)"
 )
 
